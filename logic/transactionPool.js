/*
 * Copyright © 2018 Lisk Foundation
 *
 * See the LICENSE file at the top-level directory of this distribution
 * for licensing information.
 *
 * Unless otherwise agreed in a custom licensing agreement with the Lisk Foundation,
 * no part of this software, including this file, may be copied, modified,
 * propagated, or distributed except according to the terms contained in the
 * LICENSE file.
 *
 * Removal or modification of this copyright notice is prohibited.
 */
'use strict';

var async = require('async');
var config = require('../config.json');
var constants = require('../helpers/constants.js');
var jobsQueue = require('../helpers/jobsQueue.js');
var transactionTypes = require('../helpers/transactionTypes.js');

// Private fields
var modules, library, self, __private = {};

/**
 * Initializes variables, sets bundled transaction timer and
 * transaction expiry timer.
 * @memberof module:transactions
 * @class
 * @classdesc Transaction pool logic.
 * @implements {processBundled}
 * @implements {expireTransactions}
 * @param {number} broadcastInterval - Broadcast interval in seconds, used for bundling.
 * @param {number} releaseLimit - Release limit for transactions broadcasts, used for bundling.
 * @param {Transaction} transaction - Transaction logic instance.
 * @param {bus} bus - Bus instance.
 * @param {Object} logger - Logger instance.
 */
// Constructor
function TransactionPool (broadcastInterval, releaseLimit, transaction, bus, logger) {
	library = {
		logger: logger,
		bus: bus,
		logic: {
			transaction: transaction,
		},
		config: {
			broadcasts: {
				broadcastInterval: broadcastInterval,
				releaseLimit: releaseLimit,
			},
		},
	};
	self = this;

	self.unconfirmed = { transactions: [], index: {} };
	self.bundled = { transactions: [], index: {} };
	self.queued = { transactions: [], index: {} };
	self.multisignature = { transactions: [], index: {} };
	self.expiryInterval = 30000;
	self.bundledInterval = library.config.broadcasts.broadcastInterval;
	self.bundleLimit = library.config.broadcasts.releaseLimit;
	self.processed = 0;

	// Bundled transaction timer
	function nextBundle (cb) {
		self.processBundled(function (err) {
			if (err) {
				library.logger.log('Bundled transaction timer', err);
			}
			return setImmediate(cb);
		});
	}

	jobsQueue.register('transactionPoolNextBundle', nextBundle, self.bundledInterval);

	// Transaction expiry timer
	function nextExpiry (cb) {
		self.expireTransactions(function (err) {
			if (err) {
				library.logger.log('Transaction expiry timer', err);
			}
			return setImmediate(cb);
		});
	}

	jobsQueue.register('transactionPoolNextExpiry', nextExpiry, self.expiryInterval);
}

// Public methods
/**
 * Bounds input parameters to private variable modules.
 * @param {Accounts} accounts - Accounts module instance.
 * @param {Transactions} transactions - Transactions module instance.
 * @param {Loader} loader - Loader module instance.
 */
TransactionPool.prototype.bind = function (accounts, transactions, loader) {
	modules = {
		accounts: accounts,
		transactions: transactions,
		loader: loader,
	};
};

/**
 * Returns true if index exists in at least one lists of indexes.
 * Lists: unconfirmed, bundled, queued, multisignature.
 * @param {string} id
 * @return {boolean}
 */
TransactionPool.prototype.transactionInPool = function (id) {
	return [
		self.unconfirmed.index[id],
		self.bundled.index[id],
		self.queued.index[id],
		self.multisignature.index[id]
	].some(function (index) {
		return typeof(index) === 'number';
	});
};

/**
 * Gets an unconfirmed transaction based on transaction id.
 * @param {string} id - Transaction id.
 * @return {(Object|undefined)} - Transaction or undefined.
 */
TransactionPool.prototype.getUnconfirmedTransaction = function (id) {
	var index = self.unconfirmed.index[id];
	return self.unconfirmed.transactions[index];
};

/**
 * Gets a bundled transaction based on transaction id.
 * @param {string} id - Transaction id.
 * @return {(Object|undefined)} - Transaction or undefined.
 * @todo This function is never called
 */
TransactionPool.prototype.getBundledTransaction = function (id) {
	var index = self.bundled.index[id];
	return self.bundled.transactions[index];
};

/**
 * Gets a queued transaction based on transaction id.
 * @param {string} id - Transaction id.
 * @return {(Object|undefined)} - Transaction or undefined.
 */
TransactionPool.prototype.getQueuedTransaction = function (id) {
	var index = self.queued.index[id];
	return self.queued.transactions[index];
};

/**
 * Gets multisignature transactions based on transaction id.
 * @param {string} id
 * @return {transaction[]}
 */
TransactionPool.prototype.getMultisignatureTransaction = function (id) {
	var index = self.multisignature.index[id];
	return self.multisignature.transactions[index];
};

/**
 * Gets unconfirmed transactions based on limit and reverse option.
 * @param {boolean} reverse - Reverse order of results.
 * @param {number} limit - Limit applied to results.
 * @return {Object[]} - Of bundled transactions.
 */
TransactionPool.prototype.getUnconfirmedTransactionList = function (reverse, limit, tx) {
	return __private.getTransactionList(self.unconfirmed.transactions, reverse, limit);
};

/**
 * Gets bundled transactions based on limit and reverse option.
 * @param {boolean} reverse - Reverse order of results.
 * @param {number} limit - Limit applied to results.
 * @return {Object[]} - Of bundled transactions.
 */
TransactionPool.prototype.getBundledTransactionList  = function (reverse, limit) {
	return __private.getTransactionList(self.bundled.transactions, reverse, limit);
};

/**
 * Gets queued transactions based on limit and reverse option.
 * @param {boolean} reverse - Reverse order of results.
 * @param {number} limit - Limit applied to results.
 * @return {Object[]} - Of bundled transactions.
 */
TransactionPool.prototype.getQueuedTransactionList  = function (reverse, limit) {
	return __private.getTransactionList(self.queued.transactions, reverse, limit);
};

/**
 * Gets multisignature transactions based on limit and reverse option.
 * @param {boolean} reverse - Reverse order of results.
 * @param {boolean} ready - Limits results to transactions deemed "ready".
 * @param {number} limit - Limit applied to results.
 * @implements {__private.getTransactionList}
 * @return {Object[]} - Of bundled multisignature transactions.
 * @todo Change order extra parameter 'ready', move it to the end
 */
TransactionPool.prototype.getMultisignatureTransactionList = function (reverse, ready, limit) {
	if (ready) {
		return __private.getTransactionList(self.multisignature.transactions, reverse).filter(function (transaction) {
			return transaction.ready;
		});
	} else {
		return __private.getTransactionList(self.multisignature.transactions, reverse, limit);
	}
};

/**
 * Gets unconfirmed, multisignature and queued transactions based on limit and reverse option.
 * @implements {modules.transactions.getUnconfirmedTransactionList}
 * @implements {modules.transactions.getMultisignatureTransactionList}
 * @implements {modules.transactions.getQueuedTransactionList}
 * @param {boolean} reverse - Reverse order of results.
 * @param {number} limit - Limit applied to results.
 * @return {Object[]} Of unconfirmed, multisignatures, queued transactions.
 * @todo Limit is only implemented with queued trtansactions.
 */
TransactionPool.prototype.getMergedTransactionList = function (reverse, limit) {
	var minLimit = (constants.maxTxsPerBlock + 2);

	if (limit <= minLimit || limit > constants.maxSharedTxs) {
		limit = minLimit;
	}

	var unconfirmed = modules.transactions.getUnconfirmedTransactionList(false, constants.maxTxsPerBlock);
	limit -= unconfirmed.length;

	var multisignatures = modules.transactions.getMultisignatureTransactionList(false, false, constants.maxTxsPerBlock);
	limit -= multisignatures.length;

	var queued = modules.transactions.getQueuedTransactionList(false, limit);
	limit -= queued.length;

	return unconfirmed.concat(multisignatures).concat(queued);
};

/**
 * Adds a transaction to the unconfirmed index, removing it from the multisignature or queued indexes.
 * @param {Object} transaction - Transaction object.
 * @implements {removeMultisignatureTransaction}
 * @implements {removeQueuedTransaction}
 */
TransactionPool.prototype.addUnconfirmedTransaction = function (transaction) {
	if (transaction.type === transactionTypes.MULTI || Array.isArray(transaction.signatures)) {
		self.removeMultisignatureTransaction(transaction.id);
	} else {
		self.removeQueuedTransaction(transaction.id);
	}

	if (self.unconfirmed.index[transaction.id] === undefined) {
		self.unconfirmed.transactions.push(transaction);
		var index = self.unconfirmed.transactions.indexOf(transaction);
		self.unconfirmed.index[transaction.id] = index;
	}
};

/**
 * Removes a transaction from the unconfirmed index, also removing it from the multisignature or queued indexes.
 * Also removes id from queued and multisignature.
 * @implements {removeQueuedTransaction}
 * @implements {removeMultisignatureTransaction}
 * @param {string} id - Transaction id.
 */
TransactionPool.prototype.removeUnconfirmedTransaction = function (id) {
	var index = self.unconfirmed.index[id];

	if (index !== undefined) {
		self.unconfirmed.transactions[index] = false;
		delete self.unconfirmed.index[id];
	}

	self.removeQueuedTransaction(id);
	self.removeMultisignatureTransaction(id);
};

/**
 * Counts the number of transactions in the unconfirmed index.
 * @return {number} - Of transactions in the unconfirmed index.
 */
TransactionPool.prototype.countUnconfirmed = function () {
	return Object.keys(self.unconfirmed.index).length;
};

/**
 * Adds a transaction to the bundled index.
 * @param {Object} transaction - Transaction object.
 */
TransactionPool.prototype.addBundledTransaction = function (transaction) {
	if (self.bundled.index[transaction.id] === undefined) {
		self.bundled.transactions.push(transaction);
		var index = self.bundled.transactions.indexOf(transaction);
		self.bundled.index[transaction.id] = index;
	}
};

/**
 Removes a transaction from the bundled index.
 * @param {string} id - Transaction id.
 */
TransactionPool.prototype.removeBundledTransaction = function (id) {
	var index = self.bundled.index[id];

	if (index !== undefined) {
		self.bundled.transactions[index] = false;
		delete self.bundled.index[id];
	}
};

/**
 * Counts the number of transactions in the bundled index.
 * @return {number} - Of transactions in the bundled index.
 */
TransactionPool.prototype.countBundled = function () {
	return Object.keys(self.bundled.index).length;
};

/**
 * Adds a transaction to the queued index.
 * @param {Object} transaction - Transaction object.
 */
TransactionPool.prototype.addQueuedTransaction = function (transaction) {
	if (self.queued.index[transaction.id] === undefined) {
		self.queued.transactions.push(transaction);
		var index = self.queued.transactions.indexOf(transaction);
		self.queued.index[transaction.id] = index;
	}
};

/**
 * Removes a transaction from the queued index.
 * @param {string} id - Transaction id.
 */
TransactionPool.prototype.removeQueuedTransaction = function (id) {
	var index = self.queued.index[id];

	if (index !== undefined) {
		self.queued.transactions[index] = false;
		delete self.queued.index[id];
	}
};

/**
 * Counts the number of transactions in the queued index.
 * @return {number} - Of transactions in the queued index.
 */
TransactionPool.prototype.countQueued = function () {
	return Object.keys(self.queued.index).length;
};

/**
 * Adds a transaction to the multisignature index.
 * @param {Object} transaction - Transaction object.
 */
TransactionPool.prototype.addMultisignatureTransaction = function (transaction) {
	if (self.multisignature.index[transaction.id] === undefined) {
		self.multisignature.transactions.push(transaction);
		var index = self.multisignature.transactions.indexOf(transaction);
		self.multisignature.index[transaction.id] = index;
	}
};

/**
 * Removes a transaction from the multisignature index.
 * @param {string} id - Transaction id.
 */
TransactionPool.prototype.removeMultisignatureTransaction = function (id) {
	var index = self.multisignature.index[id];

	if (index !== undefined) {
		self.multisignature.transactions[index] = false;
		delete self.multisignature.index[id];
	}
};

/**
 * Counts the number of transactions in the multisignature index.
 * @return {number} - Of transactions in the multisignature index.
 */
TransactionPool.prototype.countMultisignature = function () {
	return Object.keys(self.multisignature.index).length;
};

/**
 * Receives transactions into the pool and add them to a queue.
 * @implements {processUnconfirmedTransaction}
 * @param {Object[]} transactions - Array of received transactions.
 * @param {boolean} broadcast - Broadcast flag.
 * @param {function} cb - Callback function.
 * @return {setImmediateCallback} err, transactions
 */
TransactionPool.prototype.receiveTransactions = function (transactions, broadcast, cb) {
	async.eachSeries(transactions, function (transaction, cb) {
		self.processUnconfirmedTransaction(transaction, broadcast, cb);
	}, function (err) {
		return setImmediate(cb, err, transactions);
	});
};

/**
 * Reindexes all transaction queues, accounting for previously removed/falsified entries.
 */
TransactionPool.prototype.reindexQueues = function () {
	['bundled', 'queued', 'multisignature', 'unconfirmed'].forEach(function (queue) {
		self[queue].index = {};
		self[queue].transactions = self[queue].transactions.filter(Boolean);
		self[queue].transactions.forEach(function (transaction) {
			var index = self[queue].transactions.indexOf(transaction);
			self[queue].index[transaction.id] = index;
		});
	});
};

/**
 * Processes the next bundle of transactions and add them to the queued index.
 * @implements {getBundledTransactionList}
 * @implements {removeBundledTransaction}
 * @implements {processVerifyTransaction}
 * @implements {removeUnconfirmedTransaction}
 * @implements {queueTransaction}
 * @param {function} cb - Callback function.
 * @return {setImmediateCallback} err | cb
 */
TransactionPool.prototype.processBundled = function (cb) {
	var bundled = self.getBundledTransactionList(true, self.bundleLimit);

	async.eachSeries(bundled, function (transaction, eachSeriesCb) {
		if (!transaction) {
			return setImmediate(eachSeriesCb);
		}

		self.removeBundledTransaction(transaction.id);
		delete transaction.bundled;

		__private.processVerifyTransaction(transaction, true, function (err, sender) {
			if (err) {
				library.logger.debug('Failed to process / verify bundled transaction: ' + transaction.id, err);
				self.removeUnconfirmedTransaction(transaction);
				return setImmediate(eachSeriesCb);
			} else {
				self.queueTransaction(transaction, function (err) {
					if (err) {
						library.logger.debug('Failed to queue bundled transaction: ' + transaction.id, err);
					}
					return setImmediate(eachSeriesCb);
				});
			}
		});
	}, function (err) {
		return setImmediate(cb, err);
	});
};

/**
 * Processes an unconfirmed transaction.
 * If transaction is not already processed, and processed count is greather than 1000, it reindexes thequeues.
 * If transaction was bundled, it queues the transaction for later processing.
 * Else it immediately processes and verifies the transaction.
 * @implements {transactionInPool}
 * @implements {reindexQueues}
 * @implements {queueTransaction}
 * @implements {processVerifyTransaction}
 * @param {Object} transaction - Transaction object.
 * @param {Object} broadcast - Broadcast flag.
 * @param {function} cb - Callback function.
 * @return {setImmediateCallback|queueTransaction} error | queueTransaction
 */
TransactionPool.prototype.processUnconfirmedTransaction = function (transaction, broadcast, cb) {
	if (self.transactionInPool(transaction.id)) {
		return setImmediate(cb, 'Transaction is already processed: ' + transaction.id);
	} else {
		self.processed++;
		if (self.processed > 1000) {
			self.reindexQueues();
			self.processed = 1;
		}
	}

	if (transaction.bundled) {
		return self.queueTransaction(transaction, cb);
	}

	__private.processVerifyTransaction(transaction, broadcast, function (err) {
		if (!err) {
			return self.queueTransaction(transaction, cb);
		} else {
			return setImmediate(cb, err);
		}
	});
};

/**
 * Places a transaction onto the bundled, multisignature, or queued index.
 * @implements {countBundled}
 * @implements {addBundledTransaction}
 * @implements {countMultisignature}
 * @implements {addMultisignatureTransaction}
 * @implements {countQueued}
 * @implements {addQueuedTransaction}
 * @param {Object} transaction - Transaction object.
 * @param {function} cb - Callback function.
 * @return {setImmediateCallback} error | cb
 */
TransactionPool.prototype.queueTransaction = function (transaction, cb) {
	transaction.receivedAt = new Date();

	if (transaction.bundled) {
		if (self.countBundled() >= config.transactions.maxTxsPerQueue) {
			return setImmediate(cb, 'Transaction pool is full');
		} else {
			self.addBundledTransaction(transaction);
		}
	} else if (transaction.type === transactionTypes.MULTI || Array.isArray(transaction.signatures)) {
		if (self.countMultisignature() >= config.transactions.maxTxsPerQueue) {
			return setImmediate(cb, 'Transaction pool is full');
		} else {
			self.addMultisignatureTransaction(transaction);
		}
	} else {
		if (self.countQueued() >= config.transactions.maxTxsPerQueue) {
			return setImmediate(cb, 'Transaction pool is full');
		} else {
			self.addQueuedTransaction(transaction);
		}
	}

	return setImmediate(cb);
};

/**
<<<<<<< HEAD
 * Adds transaction to multisignature or queue list.
 * @implements {addMultisignatureTransaction}
 * @implements {addQueuedTransaction}
 * @param {transaction} transaction
 */
TransactionPool.prototype.addReady = function (transaction) {
	if (transaction.type === transactionTypes.MULTI || Array.isArray(transaction.signatures)) {
		self.addMultisignatureTransaction(transaction);
	} else {
		self.addQueuedTransaction(transaction);
	}
};

/**
 * Applies unconfirmed list to unconfirmed transactions list.
=======
 * Applies the unconfirmed queue as unconfirmed transactions.
>>>>>>> 9b76c8be
 * @implements {getUnconfirmedTransactionList}
 * @param {function} cb - Callback function.
 * @return {applyUnconfirmedList}
 */
TransactionPool.prototype.applyUnconfirmedList = function (cb) {
	return __private.applyUnconfirmedList(self.getUnconfirmedTransactionList(true), cb);
};

/**
 * Applies a list of transaction ids as unconfirmed transactions.
 * @param {string[]} ids
 * @param {function} cb - Callback function.
 * @return {applyUnconfirmedList}
 */
TransactionPool.prototype.applyUnconfirmedIds = function (ids, cb, tx) {
	return __private.applyUnconfirmedList(ids, cb, tx);
};

/**
 * Undoes the unconfirmed queue, reverting the unconfirmed state of each transaction.
 * @implements {getUnconfirmedTransactionList}
 * @implements {modules.transactions.undoUnconfirmed}
 * @implements {removeUnconfirmedTransaction}
 * @param {function} cb - Callback function.
 * @return {setImmediateCallback} error | ids[]
 */
TransactionPool.prototype.undoUnconfirmedList = function (cb, tx) {
	var ids = [];

	async.eachSeries(self.getUnconfirmedTransactionList(false), function (transaction, eachSeriesCb) {
		if (transaction) {
			ids.push(transaction.id);
			modules.transactions.undoUnconfirmed(transaction, function (err) {
				if (err) {
					library.logger.error('Failed to undo unconfirmed transaction: ' + transaction.id, err);
					self.removeUnconfirmedTransaction(transaction.id);
				}
				return setImmediate(eachSeriesCb);
			}, tx);
		} else {
			return setImmediate(eachSeriesCb);
		}
	}, function (err) {
		return setImmediate(cb, err, ids);
	});
};

/**
 * Expires unconfirmed, queued and multisignature transactions.
 * @implements {__private.expireTransactions}
 * @implements {getUnconfirmedTransactionList}
 * @implements {getQueuedTransactionList}
 * @implements {getMultisignatureTransactionList}
 * @param {function} cb - Callback function.
 * @return {setImmediateCallback} error | ids[]
 */
TransactionPool.prototype.expireTransactions = function (cb) {
	var ids = [];

	async.waterfall([
		function (seriesCb) {
			__private.expireTransactions(self.getUnconfirmedTransactionList(true), ids, seriesCb);
		},
		function (res, seriesCb) {
			__private.expireTransactions(self.getQueuedTransactionList(true), ids, seriesCb);
		},
		function (res, seriesCb) {
			__private.expireTransactions(self.getMultisignatureTransactionList(true, false), ids, seriesCb);
		}
	], function (err, ids) {
		return setImmediate(cb, err, ids);
	});
};

/**
 * Applies the next block of unconfirmed transactions.
 * Including up to 5 multisignature transactions when there is spare capacity.
 * @implements {modules.loader.syncing}
 * @implements {countUnconfirmed}
 * @implements {getMultisignatureTransactionList}
 * @implements {getQueuedTransactionList}
 * @implements {addUnconfirmedTransaction}
 * @implements {applyUnconfirmedList}
 * @param {function} cb - Callback function.
 * @returns {setImmediateCallback|applyUnconfirmedList}
 */
TransactionPool.prototype.fillPool = function (cb) {
	if (modules.loader.syncing()) { return setImmediate(cb); }

	var unconfirmedCount = self.countUnconfirmed();
	library.logger.debug('Transaction pool size: ' + unconfirmedCount);

	if (unconfirmedCount >= constants.maxTxsPerBlock) {
		return setImmediate(cb);
	} else {
		var spare = 0, spareMulti;
		var multisignatures;
		var multisignaturesLimit = 5;
		var transactions;

		spare = (constants.maxTxsPerBlock - unconfirmedCount);
		spareMulti = (spare >= multisignaturesLimit) ? multisignaturesLimit : 0;
		multisignatures = self.getMultisignatureTransactionList(true, true, multisignaturesLimit).slice(0, spareMulti);
		spare = Math.abs(spare - multisignatures.length);
		transactions = self.getQueuedTransactionList(true, constants.maxTxsPerBlock).slice(0, spare);
		transactions = multisignatures.concat(transactions);

		transactions.forEach(function (transaction)  {
			self.addUnconfirmedTransaction(transaction);
		});

		return __private.applyUnconfirmedList(transactions, cb);
	}
};

// Private
/**
 * Returns a given list of transactions, reversed and/or limited.
 * @private
 * @param {Object[]} transactions - Array of trasactions.
 * @param {boolean} reverse - Reverse order of results.
 * @param {number} limit - Limit applied to results.
 * @return {Object[]} Of transactions, reversed and/or limited.
 */
__private.getTransactionList = function (transactions, reverse, limit) {
	var a = [];

	for (var i = 0; i < transactions.length; i++) {
		var transaction = transactions[i];

		if (transaction !== false)	{
			a.push(transaction);
		}
	}

	a = reverse ? a.reverse() : a;

	if (limit) {
		a.splice(limit);
	}

	return a;
};

/**
 * Processes and verifies a transaction.
 * @private
 * @implements {accounts.setAccountAndGet}
 * @implements {accounts.getAccount}
 * @implements {logic.transaction.process}
 * @implements {logic.transaction.verify}
 * @param {Object} transaction - Transaction object.
 * @param {Object} broadcast - Broadcast flag.
 * @param {function} cb - Callback function.
 * @returns {setImmediateCallback} errors | sender
 */
__private.processVerifyTransaction = function (transaction, broadcast, cb, tx) {
	if (!transaction) {
		return setImmediate(cb, 'Missing transaction');
	}

	async.waterfall([
		function setAccountAndGet (waterCb) {
			modules.accounts.setAccountAndGet({publicKey: transaction.senderPublicKey}, waterCb, tx);
		},
		function getRequester (sender, waterCb) {
			var multisignatures = Array.isArray(sender.multisignatures) && sender.multisignatures.length;

			if (multisignatures) {
				transaction.signatures = transaction.signatures || [];
			}

			if (sender && transaction.requesterPublicKey && multisignatures) {
				modules.accounts.getAccount({publicKey: transaction.requesterPublicKey}, function (err, requester) {
					if (!requester) {
						return setImmediate(waterCb, 'Requester not found');
					} else {
						return setImmediate(waterCb, null, sender, requester);
					}
				}, tx);
			} else {
				return setImmediate(waterCb, null, sender, null);
			}
		},
		function processTransaction (sender, requester, waterCb) {
			library.logic.transaction.process(transaction, sender, requester, function (err) {
				if (err) {
					return setImmediate(waterCb, err);
				} else {
					return setImmediate(waterCb, null, sender);
				}
			}, tx);
		},
		function normalizeTransaction (sender, waterCb) {
			try {
				transaction = library.logic.transaction.objectNormalize(transaction);
				return setImmediate(waterCb, null, sender);
			} catch (err) {
				return setImmediate(waterCb, err);
			}
		},
		function verifyTransaction (sender, waterCb) {
			library.logic.transaction.verify(transaction, sender, function (err) {
				if (err) {
					return setImmediate(waterCb, err);
				} else {
					return setImmediate(waterCb, null, sender);
				}
			}, tx);
		}
	], function (err, sender) {
		if (!err) {
			library.bus.message('unconfirmedTransaction', transaction, broadcast);
		}

		return setImmediate(cb, err, sender);
	});
};

/**
 * Processes and verifies transactions, applying each one as unconfirmed if deemed valid.
 * @private
 * @implements {getUnconfirmedTransaction}
 * @implements {__private.processVerifyTransaction}
 * @implements {removeUnconfirmedTransaction}
 * @implements {modules.transactions.applyUnconfirmed}
 * @param {Object[]} transactions - Array of transactions to be applied.
 * @param {function} cb - Callback function.
 * @return {setImmediateCallback} error | cb
 */
__private.applyUnconfirmedList = function (transactions, cb, tx) {
	async.eachSeries(transactions, function (transaction, eachSeriesCb) {
		if (typeof transaction === 'string') {
			transaction = self.getUnconfirmedTransaction(transaction);
		}
		if (!transaction) {
			return setImmediate(eachSeriesCb);
		}
		__private.processVerifyTransaction(transaction, false, function (err, sender) {
			if (err) {
				library.logger.error('Failed to process / verify unconfirmed transaction: ' + transaction.id, err);
				self.removeUnconfirmedTransaction(transaction.id);
				return setImmediate(eachSeriesCb);
			}
			modules.transactions.applyUnconfirmed(transaction, sender, function (err) {
				if (err) {
					library.logger.error('Failed to apply unconfirmed transaction: ' + transaction.id, err);
					self.removeUnconfirmedTransaction(transaction.id);
				}
				return setImmediate(eachSeriesCb);
			}, tx);
		}, tx);
	}, cb);
};

/**
 * Calculates the timeout in seconds for expiry based on the given transaction type.
 * @private
 * @param {Object} transaction - Transaction object.
 * @return {number} Timeout in seconds for expiry.
 */
__private.transactionTimeOut = function (transaction) {
	if (transaction.type === transactionTypes.MULTI) {
		return (transaction.asset.multisignature.lifetime * 3600);
	} else if (Array.isArray(transaction.signatures)) {
		return (constants.unconfirmedTransactionTimeOut * 8);
	} else {
		return (constants.unconfirmedTransactionTimeOut);
	}
};

/**
 * Removes transactions from the pool if they have expired.
 * @private
 * @implements {__private.transactionTimeOut}
 * @implements {removeUnconfirmedTransaction}
 * @param {Object[]} transactions - Array of transactions to be expired.
 * @param {string[]} parentIds - Array of transaction ids concatenated from parent caller.
 * @param {function} cb - Callback function.
 * @return {setImmediateCallback} error | ids[]
 */
__private.expireTransactions = function (transactions, parentIds, cb) {
	var ids = [];

	async.eachSeries(transactions, function (transaction, eachSeriesCb) {
		if (!transaction) {
			return setImmediate(eachSeriesCb);
		}

		var timeNow = Math.floor(Date.now() / 1000);
		var timeOut = __private.transactionTimeOut(transaction);
		// transaction.receivedAt is instance of Date
		var seconds = timeNow - Math.floor(transaction.receivedAt.getTime() / 1000);

		if (seconds > timeOut) {
			ids.push(transaction.id);
			self.removeUnconfirmedTransaction(transaction.id);
			library.logger.info('Expired transaction: ' + transaction.id + ' received at: ' + transaction.receivedAt.toUTCString());
			return setImmediate(eachSeriesCb);
		} else {
			return setImmediate(eachSeriesCb);
		}
	}, function (err) {
		return setImmediate(cb, err, ids.concat(parentIds));
	});
};

// Export
module.exports = TransactionPool;<|MERGE_RESOLUTION|>--- conflicted
+++ resolved
@@ -531,7 +531,6 @@
 };
 
 /**
-<<<<<<< HEAD
  * Adds transaction to multisignature or queue list.
  * @implements {addMultisignatureTransaction}
  * @implements {addQueuedTransaction}
@@ -546,10 +545,7 @@
 };
 
 /**
- * Applies unconfirmed list to unconfirmed transactions list.
-=======
  * Applies the unconfirmed queue as unconfirmed transactions.
->>>>>>> 9b76c8be
  * @implements {getUnconfirmedTransactionList}
  * @param {function} cb - Callback function.
  * @return {applyUnconfirmedList}
