/*
 * Copyright © 2018 Lisk Foundation
 *
 * See the LICENSE file at the top-level directory of this distribution
 * for licensing information.
 *
 * Unless otherwise agreed in a custom licensing agreement with the Lisk Foundation,
 * no part of this software, including this file, may be copied, modified,
 * propagated, or distributed except according to the terms contained in the
 * LICENSE file.
 *
 * Removal or modification of this copyright notice is prohibited.
 */

'use strict';

const _ = require('lodash');
const async = require('async');
const apiCodes = require('../helpers/api_codes.js');
const ApiError = require('../helpers/api_error.js');
const sortBy = require('../helpers/sort_by.js').sortBy;
const TransactionPool = require('../logic/transaction_pool.js');
const transactionTypes = require('../helpers/transaction_types.js');
const Transfer = require('../logic/transfer.js');

// Private fields
const __private = {};
let modules;
let library;
let self;

__private.assetTypes = {};

/**
 * Main transactions methods. Initializes library with scope content and generates a Transfer instance
 * and a TransactionPool instance. Calls logic.transaction.attachAssetType().
 *
 * @class
 * @memberof modules
 * @see Parent: {@link modules}
 * @requires bluebird
 * @requires lodash
 * @requires helpers/api_codes
 * @requires helpers/api_error
 * @requires helpers/sort_by
 * @requires helpers/transaction_types
 * @requires logic/transaction_pool
 * @requires logic/transfer
 * @param {function} cb - Callback function
 * @param {scope} scope - App instance
 * @returns {setImmediateCallback} cb, null, self
 */
class Transactions {
	constructor(cb, scope) {
		library = {
			logger: scope.logger,
			storage: scope.storage,
			schema: scope.schema,
			ed: scope.ed,
			balancesSequence: scope.balancesSequence,
			logic: {
				transaction: scope.logic.transaction,
			},
			genesisBlock: scope.genesisBlock,
		};

		self = this;

		__private.transactionPool = new TransactionPool(
			scope.config.broadcasts.broadcastInterval,
			scope.config.broadcasts.releaseLimit,
			scope.logic.transaction,
			scope.bus,
			scope.logger,
			scope.balancesSequence,
			scope.config
		);

		__private.assetTypes[
			transactionTypes.SEND
		] = library.logic.transaction.attachAssetType(
			transactionTypes.SEND,
			new Transfer(library.logger, library.schema)
		);

		setImmediate(cb, null, self);
	}
}

// Private methods
/**
 * Counts totals and gets transaction list from `trs_list` view.
 *
 * @private
 * @param {Object} params
 * @param {function} cb - Callback function
 * @returns {setImmediateCallback} cb, err, {transactions, count}
 * @todo Add description for the params
 */
__private.list = async function(params = {}, cb) {
	let filters = {
		id: params.id,
		blockId: params.blockId,
		recipientId: params.recipientId,
		recipientPublicKey: params.recipientPublicKey,
		senderId: params.senderId,
		senderPublicKey: params.senderPublicKey,
		type: params.type,
		height: params.height,
		height_gte: params.fromHeight,
		height_lte: params.toHeight,
		timestamp_gte: params.fromTimestamp,
		timestamp_lte: params.toTimestamp,
		amount_gte: params.minAmount,
		amount_lte: params.maxAmount,
	};

	let options = {
		sort: params.sort,
		limit: params.limit || 100,
		offset: params.offset || 0,
		extended: true,
	};

	if (params.data) {
		filters.data_like = Buffer.from(params.data, 'utf8');
	}

	// Remove filters with null values
	filters = _.pickBy(filters, v => !(v === undefined || v === null));
	options = _.pickBy(options, v => !(v === undefined || v === null));

	if (params.limit > 1000) {
		return setImmediate(cb, 'Invalid limit, maximum is 1000');
	}

<<<<<<< HEAD
	try {
		const count = await library.storage.entities.Transaction.count(filters);
		const transactions = await library.storage.entities.Transaction.get(
			filters,
			options
		);
		const data = {
			transactions,
			count,
		};
=======
	const sort = sortBy(filter.sort, {
		sortFields: library.db.transactions.sortFields,
		fieldPrefix(sortField) {
			if (['height'].indexOf(sortField) > -1) {
				return `b_${sortField}`;
			}
			if (['confirmations'].indexOf(sortField) > -1) {
				return sortField;
			}
			return `t_${sortField}`;
		},
	});
>>>>>>> 53f66ab7

		return setImmediate(cb, null, data);
	} catch (error) {
		library.logger.error(error.stack);
		return setImmediate(cb, 'Transactions#list error');
	}
};

/**
 * Gets transactions by calling parameter method.
 * Filters by senderPublicKey or address if they are present.
 *
 * @private
 * @param {Object} method - Transaction pool method
 * @param {Object} filters - Filters applied to results
 * @param {string} filters.id - Transaction id
 * @param {string} filters.recipientId - Recipient id
 * @param {string} filters.recipientPublicKey - Recipient public key
 * @param {string} filters.senderId - Sender id
 * @param {string} filters.senderPublicKey - Sender public key
 * @param {int} filters.type - Transaction type
 * @param {string} filters.sort - Field to sort results by (amount, fee, type, timestamp)
 * @param {int} filters.limit - Limit applied to results
 * @param {int} filters.offset - Offset value for results
 * @param {function} cb - Callback function
 * @returns {setImmediateCallback} cb, err, {transactions, count}
 */
__private.getPooledTransactions = function(method, filters, cb) {
	const transactions = self[method](true);
	let toSend = [];

	if (filters.recipientPublicKey) {
		filters.recipientId = modules.accounts.generateAddressByPublicKey(
			filters.recipientPublicKey
		);
		delete filters.recipientPublicKey;
	}

	// Filter transactions
	if (
		filters.id ||
		filters.recipientId ||
		filters.recipientPublicKey ||
		filters.senderId ||
		filters.senderPublicKey ||
		Object.prototype.hasOwnProperty.call(filters, 'type')
	) {
		toSend = _.filter(
			transactions,
			_.omit(filters, ['limit', 'offset', 'sort'])
		);
	} else {
		toSend = _.cloneDeep(transactions);
	}

	// Sort the results
	const sortAttribute = sortBy(filters.sort, { quoteField: false });

	if (
		sortAttribute.sortField === 'fee' ||
		sortAttribute.sortField === 'amount'
	) {
		/**
		 * sortOrder - Sorting by asc or desc, -1 desc order, 1 is asc order
		 * amount and fee are bignumber here, so in order to sort
		 * we need to use bignumber functions here specific to amount, fee
		 */
		const sortOrder =
			sortAttribute.sortMethod.toLowerCase() === 'desc' ? -1 : 1;
		toSend = toSend.sort((a, b) => {
			if (sortAttribute.sortField === 'fee') {
				return a.fee.minus(b.fee) * sortOrder;
			}
			return a.amount.minus(b.amount) * sortOrder;
		});
	} else {
		toSend = _.orderBy(
			toSend,
			[sortAttribute.sortField],
			[sortAttribute.sortMethod.toLowerCase()]
		);
	}

	// Paginate filtered transactions
	toSend = toSend.slice(filters.offset, filters.offset + filters.limit);

	return setImmediate(cb, null, {
		transactions: toSend,
		count: transactions.length,
	});
};

// Public methods
/**
 * Check if transaction is in pool.
 *
 * @param {string} id - Transaction id
 * @returns {function} Calls transactionPool.transactionInPool
 * @todo Add description for the params
 */
Transactions.prototype.transactionInPool = function(id) {
	return __private.transactionPool.transactionInPool(id);
};

/**
 * Gets unconfirmed transaction from pool.
 *
 * @param {string} id - Transaction id
 * @returns {function} Calls transactionPool.getUnconfirmedTransaction
 * @todo Add description for the function and the params
 */
Transactions.prototype.getUnconfirmedTransaction = function(id) {
	return __private.transactionPool.getUnconfirmedTransaction(id);
};

/**
 * Gets queued transaction from pool.
 *
 * @param {string} id - Transaction id
 * @returns {function} Calls transactionPool.getQueuedTransaction
 * @todo Add description for the function and the params
 */
Transactions.prototype.getQueuedTransaction = function(id) {
	return __private.transactionPool.getQueuedTransaction(id);
};

/**
 * Gets multisignature transaction from pool.
 *
 * @param {string} id - Transaction id
 * @returns {function} Calls transactionPool.getMultisignatureTransaction
 * @todo Add description for the function and the params
 */
Transactions.prototype.getMultisignatureTransaction = function(id) {
	return __private.transactionPool.getMultisignatureTransaction(id);
};

/**
 * Gets unconfirmed transactions based on limit and reverse option.
 *
 * @param {boolean} reverse - Reverse order of results
 * @param {number} limit - Limit applied to results
 * @returns {function} Calls transactionPool.getUnconfirmedTransactionList
 * @todo Add description for the params
 */
Transactions.prototype.getUnconfirmedTransactionList = function(
	reverse,
	limit
) {
	return __private.transactionPool.getUnconfirmedTransactionList(
		reverse,
		limit
	);
};

/**
 * Gets queued transactions based on limit and reverse option.
 *
 * @param {boolean} reverse - Reverse order of results
 * @param {number} limit - Limit applied to results
 * @returns {function} Calls transactionPool.getQueuedTransactionList
 * @todo Add description for the params
 */
Transactions.prototype.getQueuedTransactionList = function(reverse, limit) {
	return __private.transactionPool.getQueuedTransactionList(reverse, limit);
};

/**
 * Gets multisignature transactions.
 *
 * @param {boolean} reverse - Reverse order of results
 * @param {number} limit - Limit applied to results
 * @param {boolean} ready - Limits results to transactions deemed "ready"
 * @returns {function} Calls transactionPool.getQueuedTransactionList
 */
Transactions.prototype.getMultisignatureTransactionList = function(
	reverse,
	limit,
	ready
) {
	return __private.transactionPool.getMultisignatureTransactionList(
		reverse,
		limit,
		ready
	);
};

/**
 * Gets unconfirmed, multisignature and queued transactions based on limit and reverse option.
 *
 * @param {boolean} reverse - Reverse order of results
 * @param {number} limit - Limit applied to results
 * @returns {function} Calls transactionPool.getMergedTransactionList
 * @todo Add description for the params
 */
Transactions.prototype.getMergedTransactionList = function(reverse, limit) {
	return __private.transactionPool.getMergedTransactionList(reverse, limit);
};

/**
 * Search transactions based on the query parameter passed.
 *
 * @param {Object} filters - Filters applied to results
 * @param {string} filters.id - Transaction id
 * @param {string} filters.blockId - Block id
 * @param {string} filters.recipientId - Recipient id
 * @param {string} filters.recipientPublicKey - Recipient public key
 * @param {string} filters.senderId - Sender id
 * @param {string} filters.senderPublicKey - Sender public key
 * @param {int} filters.transactionType - Transaction type
 * @param {int} filters.fromHeight - From block height
 * @param {int} filters.toHeight - To block height
 * @param {string} filters.minAmount - Minimum amount
 * @param {string} filters.maxAmount - Maximum amount
 * @param {int} filters.fromTimestamp - From transaction timestamp
 * @param {int} filters.toTimestamp - To transaction timestamp
 * @param {string} filters.sort - Field to sort results by
 * @param {int} filters.limit - Limit applied to results
 * @param {int} filters.offset - Offset value for results
 * @param {function} cb - Callback function
 * @returns {setImmediateCallback} cb
 * @todo Add description for the return value
 */
Transactions.prototype.getTransactions = function(filters, cb) {
	__private.list(filters, (err, data) => {
		if (err) {
			return setImmediate(cb, `Failed to get transactions: ${err}`);
		}
		return setImmediate(cb, null, {
			transactions: data.transactions,
			count: data.count,
		});
	});
};

/**
 * Removes transaction from unconfirmed, queued and multisignature queues.
 *
 * @param {string} id - Transaction id
 * @returns {function} Calls transactionPool.removeUnconfirmedTransaction
 * @todo Add description for the params
 */
Transactions.prototype.removeUnconfirmedTransaction = function(id) {
	return __private.transactionPool.removeUnconfirmedTransaction(id);
};

/**
 * Checks kind of unconfirmed transaction and process it, resets queue if limit reached.
 *
 * @param {transaction} transaction
 * @param {Object} broadcast - Broadcast flag
 * @param {function} cb - Callback function
 * @returns {function} Calls transactionPool.processUnconfirmedTransaction
 * @todo Add description for the params
 */
Transactions.prototype.processUnconfirmedTransaction = function(
	transaction,
	broadcast,
	cb
) {
	return __private.transactionPool.processUnconfirmedTransaction(
		transaction,
		broadcast,
		cb
	);
};

/**
 * Undoes unconfirmed list from queue.
 *
 * @param {function} cb - Callback function
 * @returns {function} Calls transactionPool.undoUnconfirmedList
 */
Transactions.prototype.undoUnconfirmedList = function(cb, tx) {
	return __private.transactionPool.undoUnconfirmedList(cb, tx);
};

/**
 * Applies confirmed transaction.
 *
 * @param {transaction} transaction
 * @param {block} block
 * @param {account} sender
 * @param {function} cb - Callback function
 * @todo Add description for the params
 */
Transactions.prototype.applyConfirmed = function(
	transaction,
	block,
	sender,
	cb,
	tx
) {
	library.logger.debug('Applying confirmed transaction', transaction.id);
	library.logic.transaction.applyConfirmed(transaction, block, sender, cb, tx);
};

/**
 * Undoes confirmed transaction.
 *
 * @param {transaction} transaction
 * @param {block} block
 * @param {account} sender
 * @param {function} cb - Callback function
 * @todo Add description for the params
 */
Transactions.prototype.undoConfirmed = function(
	transaction,
	block,
	sender,
	cb,
	tx
) {
	library.logger.debug('Undoing confirmed transaction', transaction.id);
	library.logic.transaction.undoConfirmed(transaction, block, sender, cb, tx);
};

/**
 * Gets requester if requesterPublicKey and calls applyUnconfirmed.
 *
 * @param {transaction} transaction
 * @param {account} sender
 * @param {function} cb - Callback function
 * @returns {setImmediateCallback} cb
 * @todo Add description for the params and the return value
 */
Transactions.prototype.applyUnconfirmed = function(
	transaction,
	sender,
	cb,
	tx
) {
	library.logger.debug('Applying unconfirmed transaction', transaction.id);

	if (!sender && transaction.blockId !== library.genesisBlock.block.id) {
		return setImmediate(cb, 'Invalid block id');
	}
	if (transaction.requesterPublicKey) {
		return modules.accounts.getAccount(
			{ publicKey: transaction.requesterPublicKey },
			(err, requester) => {
				if (err) {
					return setImmediate(cb, err);
				}

				if (!requester) {
					return setImmediate(cb, 'Requester not found');
				}

				return library.logic.transaction.applyUnconfirmed(
					transaction,
					sender,
					requester,
					cb,
					tx
				);
			},
			tx
		);
	}
	return library.logic.transaction.applyUnconfirmed(
		transaction,
		sender,
		cb,
		tx
	);
};

/**
 * Validates account and undoes unconfirmed transaction.
 *
 * @param {transaction} transaction
 * @param {function} cb - Callback function
 * @returns {setImmediateCallback} cb
 * @todo Add description for the params and the return value
 */
Transactions.prototype.undoUnconfirmed = function(transaction, cb, tx) {
	library.logger.debug('Undoing unconfirmed transaction', transaction.id);

	modules.accounts.getAccount(
		{ publicKey: transaction.senderPublicKey },
		(err, sender) => {
			if (err) {
				return setImmediate(cb, err);
			}
			return library.logic.transaction.undoUnconfirmed(
				transaction,
				sender,
				cb,
				tx
			);
		},
		tx
	);
};

/**
 * Receives transactions.
 *
 * @param {transaction[]} transactions - Array of transactions
 * @param {Object} broadcast - Broadcast flag
 * @param {function} cb - Callback function
 * @returns {function} Calls transactionPool.receiveTransactions
 * @todo Add description for the params
 */
Transactions.prototype.receiveTransactions = function(
	transactions,
	broadcast,
	cb
) {
	return __private.transactionPool.receiveTransactions(
		transactions,
		broadcast,
		cb
	);
};

/**
 * Fills pool.
 *
 * @param {function} cb - Callback function
 * @returns {function} Calls transactionPool.fillPool
 * @todo Add description for the params
 */
Transactions.prototype.fillPool = function(cb) {
	return __private.transactionPool.fillPool(cb);
};

/**
 * Checks if `modules` is loaded.
 *
 * @returns {boolean} True if `modules` is loaded
 */
Transactions.prototype.isLoaded = function() {
	return !!modules;
};

// Events
/**
 * Bounds scope to private transactionPool and modules to private Transfer instance.
 *
 * @param {scope} scope - Loaded modules
 */
Transactions.prototype.onBind = function(scope) {
	modules = {
		accounts: scope.accounts,
		transport: scope.transport,
		cache: scope.cache,
	};

	__private.transactionPool.bind(
		scope.accounts,
		scope.transactions,
		scope.loader
	);

	__private.assetTypes[transactionTypes.SEND].bind(scope.accounts);
};

/**
 * Processes posted transaction result object.
 *
 * @param {Error} err - Error object
 * @param {Object} res - Result object
 * @param {function} cb - Callback function
 * @returns {setImmediateCallback} cb, error, response
 */
__private.processPostResult = function(err, res, cb) {
	let error = null;
	let response = null;

	if (err) {
		error = new ApiError(err, apiCodes.PROCESSING_ERROR);
	} else if (res.success) {
		response = 'Transaction(s) accepted';
	} else {
		error = new ApiError(res.message, apiCodes.PROCESSING_ERROR);
	}

	setImmediate(cb, error, response);
};

// Shared API
/**
 * Public methods, accessible via API.
 *
 * @property {function} getTransactions - Search transactions based on the query parameter passed
 * @property {function} getTransactionsCount
 * @property {function} getUnProcessedTransactions
 * @property {function} getMultisignatureTransactions
 * @property {function} getUnconfirmedTransactions
 * @property {function} postTransactions
 * @todo Add description for the functions
 */
Transactions.prototype.shared = {
	/**
	 * Description of getTransactionsCount.
	 *
	 * @param {function} cb - Callback function
	 * @returns {setImmediateCallback} cb
	 */
	getTransactionsCount(cb) {
		async.waterfall(
			[
				function getConfirmedCountFromCache(waterCb) {
					modules.cache.getJsonForKey(
						modules.cache.KEYS.transactionCount,
						(err, data) => {
							if (err) {
								// If some issue in cache we will fallback to database
								return setImmediate(waterCb, null, null);
							}

							return setImmediate(waterCb, null, data ? data.confirmed : null);
						}
					);
				},

				function getConfirmedCountFromDb(cachedCount, waterCb) {
					if (cachedCount) {
						return setImmediate(waterCb, null, cachedCount, null);
					}

					return library.storage.entities.Transaction.count().then(
						transactionsCount =>
							setImmediate(waterCb, null, null, transactionsCount)
					);
				},

				function updateConfirmedCountToCache(cachedCount, dbCount, waterCb) {
					if (cachedCount) {
						// Cache already persisted, no need to set cache again
						return setImmediate(waterCb, null, cachedCount);
					}

					return modules.cache.setJsonForKey(
						modules.cache.KEYS.transactionCount,
						{
							confirmed: dbCount,
						},
						err => {
							if (err) {
								library.logger.warn("Transaction count wasn't cached", err);
							}

							return setImmediate(waterCb, null, dbCount);
						}
					);
				},

				function getAllCount(confirmedTransactionCount, waterCb) {
					setImmediate(waterCb, null, {
						confirmed: confirmedTransactionCount,
						unconfirmed: Object.keys(
							__private.transactionPool.unconfirmed.index
						).length,
						unprocessed: Object.keys(__private.transactionPool.queued.index)
							.length,
						unsigned: Object.keys(
							__private.transactionPool.multisignature.index
						).length,
					});
				},
			],
			(err, result) => {
				if (err) {
					library.logger.error('Error in getTransactionsCount', err, result);
					return setImmediate(cb, 'Failed to count transactions');
				}

				result.total =
					result.confirmed +
					result.unconfirmed +
					result.unprocessed +
					result.unsigned;

				return setImmediate(cb, null, result);
			}
		);
	},

	/**
	 * Description of getUnProcessedTransactions.
	 *
	 * @todo Add @param tags
	 * @todo Add @returns tag
	 * @todo Add description of the function
	 */
	getUnProcessedTransactions(filters, cb) {
		return __private.getPooledTransactions(
			'getQueuedTransactionList',
			filters,
			cb
		);
	},

	/**
	 * Description of getMultisignatureTransactions.
	 *
	 * @todo Add @param tags
	 * @todo Add @returns tag
	 * @todo Add description of the function
	 */
	getMultisignatureTransactions(req, cb) {
		return __private.getPooledTransactions(
			'getMultisignatureTransactionList',
			req,
			cb
		);
	},

	/**
	 * Description of getUnconfirmedTransactions.
	 *
	 * @todo Add @param tags
	 * @todo Add @returns tag
	 * @todo Add description of the function
	 */
	getUnconfirmedTransactions(req, cb) {
		return __private.getPooledTransactions(
			'getUnconfirmedTransactionList',
			req,
			cb
		);
	},

	/**
	 * Description of postTransaction.
	 *
	 * @todo Add @param tags
	 * @todo Add @returns tag
	 * @todo Add description of the function
	 */
	postTransaction(transaction, cb) {
		return modules.transport.shared.postTransaction(
			{ transaction },
			(err, res) => {
				__private.processPostResult(err, res, cb);
			}
		);
	},

	/**
	 * Description of postTransactions.
	 *
	 * @todo Add @param tags
	 * @todo Add @returns tag
	 * @todo Add description of the function
	 */
	postTransactions(transactions, cb) {
		return modules.transport.shared.postTransactions(
			{ transactions },
			(err, res) => {
				__private.processPostResult(err, res, cb);
			}
		);
	},
};

// Export
module.exports = Transactions;<|MERGE_RESOLUTION|>--- conflicted
+++ resolved
@@ -134,7 +134,6 @@
 		return setImmediate(cb, 'Invalid limit, maximum is 1000');
 	}
 
-<<<<<<< HEAD
 	try {
 		const count = await library.storage.entities.Transaction.count(filters);
 		const transactions = await library.storage.entities.Transaction.get(
@@ -145,20 +144,6 @@
 			transactions,
 			count,
 		};
-=======
-	const sort = sortBy(filter.sort, {
-		sortFields: library.db.transactions.sortFields,
-		fieldPrefix(sortField) {
-			if (['height'].indexOf(sortField) > -1) {
-				return `b_${sortField}`;
-			}
-			if (['confirmations'].indexOf(sortField) > -1) {
-				return sortField;
-			}
-			return `t_${sortField}`;
-		},
-	});
->>>>>>> 53f66ab7
 
 		return setImmediate(cb, null, data);
 	} catch (error) {
