/*
 * Copyright © 2018 Lisk Foundation
 *
 * See the LICENSE file at the top-level directory of this distribution
 * for licensing information.
 *
 * Unless otherwise agreed in a custom licensing agreement with the Lisk Foundation,
 * no part of this software, including this file, may be copied, modified,
 * propagated, or distributed except according to the terms contained in the
 * LICENSE file.
 *
 * Removal or modification of this copyright notice is prohibited.
 */

'use strict';

const _ = require('lodash');
const async = require('async');
const ip = require('ip');
const failureCodes = require('../api/ws/rpc/failure_codes.js');
const jobsQueue = require('../helpers/jobs_queue.js');
const Peer = require('../logic/peer.js');

// Private fields
let modules;
let library;
let self;
const { MAX_PEERS } = global.constants;
const __private = {};
let definitions;

const peerDiscoveryFrequency = 30000;

/**
 * Main peers methods. Initializes library with scope content.
 *
 * @class
 * @memberof modules
 * @see Parent: {@link modules}
 * @requires async
 * @requires lodash
 * @requires ip
 * @requires pg-promise
 * @requires api/ws/rpc/failure_codes
 * @requires helpers/jobs_queue
 * @requires logic/peer
 * @param {function} cb - Callback function
 * @param {scope} scope - App instance
 * @returns {setImmediateCallback} cb, null, self
 */
class Peers {
	constructor(cb, scope) {
		library = {
			logger: scope.logger,
			storage: scope.storage,
			schema: scope.schema,
			bus: scope.bus,
			nonce: scope.nonce,
			build: scope.build,
			lastCommit: scope.lastCommit,
			logic: {
				peers: scope.logic.peers,
			},
			config: {
				peers: scope.config.peers,
				version: scope.config.version,
			},
		};
		self = this;
		self.consensus = scope.config.forging.force ? 100 : 0;
		self.broadhashConsensusCalculationInterval =
			scope.config.peers.options.broadhashConsensusCalculationInterval;
		self.blackListedPeers = scope.config.peers.access.blackList;

		setImmediate(cb, null, self);
	}
}

// Private methods
/**
 * Returns peers length by filter but without offset and limit.
 *
 * @private
 * @param {Object} filter
 * @returns {int} count
 * @todo Add description for the params
 */
__private.getCountByFilter = function(filter) {
	filter.normalized = false;
	delete filter.limit;
	delete filter.offset;
	const peers = __private.getByFilter(filter);
	return peers.length;
};

/**
 * Gets randomly ordered list of peers by filter.
 *
 * @private
 * @param {Object} filter
 * @param {function} [cb=undefined] cb - Callback function (synchronous function if not passed.
 * @returns {setImmediateCallback|Array<Peer>} cb, null, peers
 * @todo Add description for the params
 */
__private.getByFilter = function(filter, cb) {
	const allowedFields = [
		'ip',
		'wsPort',
		'httpPort',
		'state',
		'os',
		'version',
		'protocolVersion',
		'broadhash',
		'height',
		'nonce',
	];
	const limit = filter.limit ? Math.abs(filter.limit) : null;
	const offset = filter.offset ? Math.abs(filter.offset) : 0;

	/**
	 * Sorts peers.
	 *
	 * @todo Add @param tags
	 * @todo Add @returns tag
	 * @todo Add description of the function
	 */
	const sortPeers = function(field, asc) {
		return function(a, b) {
			// Match the default JavaScript sort order.
			if (a[field] === b[field]) {
				return 0;
			}
			// Ascending
			if (asc) {
				// Undefined last
				if (a[field] === undefined) {
					return 1;
				}
				if (b[field] === undefined) {
					return -1;
				}
				// Null second last
				if (a[field] === null) {
					return 1;
				}
				if (b[field] === null) {
					return -1;
				}
				if (a[field] < b[field]) {
					return -1;
				}
				return 1;
			}
			// Descending
			// Undefined first
			if (a[field] === undefined) {
				return -1;
			}
			if (b[field] === undefined) {
				return 1;
			}
			// Null second
			if (a[field] === null) {
				return -1;
			}
			if (b[field] === null) {
				return 1;
			}
			if (a[field] < b[field]) {
				return 1;
			}
			return -1;
		};
	};

	// Apply filters (by AND)
	const normalized = filter.normalized === undefined ? true : filter.normalized;
	let peers = library.logic.peers.list(normalized);

	peers = peers.filter(peer => {
		let passed = true;
		_.each(filter, (value, key) => {
			// Every filter field need to be in allowed fields, exists and match value
			if (
				_.includes(allowedFields, key) &&
				!(peer[key] !== undefined && peer[key] === value)
			) {
				passed = false;
				return false;
			}
			return true;
		});
		return passed;
	});

	// Sorting
	if (filter.sort) {
		const sort_arr = String(filter.sort).split(':');
		const auxSortField = _.includes(allowedFields, sort_arr[0])
			? sort_arr[0]
			: null;
		const sort_field = sort_arr[0] ? auxSortField : null;
		const sort_method = sort_arr.length === 2 ? sort_arr[1] !== 'desc' : true;
		if (sort_field) {
			peers.sort(sortPeers(sort_field, sort_method));
		}
	} else {
		// Sort randomly by default
		peers = _.shuffle(peers);
	}

	// Apply limit if supplied
	if (limit) {
		peers = peers.slice(offset, offset + limit);
	} else if (offset) {
		peers = peers.slice(offset);
	}

	if (!cb) {
		return peers;
	}
	return setImmediate(cb, null, peers);
};

/**
 * Description of getMatched.
 *
 * @todo Add @param tags
 * @todo Add @returns tag
 * @todo Add description of the function
 */
__private.getMatched = function(test, peers) {
	peers = peers || library.logic.peers.list();

	const key = Object.keys(test)[0];
	const value = test[key];

	return peers.filter(peer => peer[key] === value);
};

/**
 * Check if the ip exists in the peer blacklist coming from config file.
 *
 * @param suspiciousIp
 * @returns {boolean}
 * @todo Add description for the params and the return value
 */
__private.isBlacklisted = function(suspiciousIp) {
	return self.blackListedPeers.includes(suspiciousIp);
};

/**
 * Description of updatePeerStatus.
 *
 * @todo Add @param tags
 * @todo Add @returns tag
 * @todo Add description of the function
 */
__private.updatePeerStatus = function(err, status, peer) {
	if (err) {
		if (err.code === failureCodes.INCOMPATIBLE_NONCE) {
			// If the node tries to connect to itself as a peer, the
			// nonce will be incompatible. Here we put the peer in a BANNED
			// state so that the node doesn't keep trying to reconnect to itself.
			peer.applyHeaders({
				state: Peer.STATE.BANNED,
				nonce: library.logic.peers.me().nonce,
			});
		} else {
			library.logic.peers.remove(peer);
		}
	} else {
		let compatible = false;
		// Check needed for compatibility with older nodes
		if (!status.protocolVersion) {
			if (!modules.system.versionCompatible(status.version)) {
				library.logger.debug(
					`Peers->updatePeerStatus Incompatible version, rejecting peer: ${
						peer.string
					}, version: ${status.version}`
				);
			} else {
				compatible = true;
			}
		} else if (
			!modules.system.protocolVersionCompatible(status.protocolVersion)
		) {
			library.logger.debug(
				`Peers->updatePeerStatus Incompatible protocol version, rejecting peer: ${
					peer.string
				}, version: ${status.protocolVersion}`
			);
		} else {
			compatible = true;
		}

		if (compatible) {
			let state;
			// Ban peer if it is presented in the array of black listed peers
			if (__private.isBlacklisted(peer.ip)) {
				state = Peer.STATE.BANNED;
			} else {
				state = Peer.STATE.CONNECTED;
			}

			peer.applyHeaders({
				broadhash: status.broadhash,
				height: status.height,
				httpPort: status.httpPort,
				nonce: status.nonce,
				os: status.os,
				state,
				version: status.version,
				protocolVersion: status.protocolVersion,
			});
		}
	}

	library.logic.peers.upsert(peer, false);
};

/**
 * Pings to every member of peers list.
 *
 * @private
 * @param {function} cb - Callback function
 * @returns {setImmediateCallback} cb
 */
__private.insertSeeds = function(cb) {
	let updated = 0;
	library.logger.trace('Peers->insertSeeds');
	async.each(
		library.config.peers.list,
		(peer, eachCb) => {
			// Ban peer if it is presented in the array of black listed peers
			if (__private.isBlacklisted(peer.ip)) {
				peer.state = Peer.STATE.BANNED;
			}

			peer = library.logic.peers.create(peer);
			library.logger.debug(`Processing seed peer: ${peer.string}`);
			if (library.logic.peers.upsert(peer, true) !== true) {
				return setImmediate(eachCb);
			}

			// Continue if peer it is not blacklisted nor banned
			if (peer.state !== Peer.STATE.BANNED) {
				return peer.rpc.status((err, status) => {
					__private.updatePeerStatus(err, status, peer);
					if (!err) {
						updated += 1;
					} else {
						library.logger.trace(`Ping peer failed: ${peer.string}`, err);
					}
					return setImmediate(eachCb);
				});
			}
			return setImmediate(eachCb);
		},
		() => {
			library.logger.trace('Peers->insertSeeds - Peers discovered', {
				updated,
				total: library.config.peers.list.length,
			});
			return setImmediate(cb);
		}
	);
};

/**
 * Loads peers from database and checks every peer state and updated time.
 * Pings when checks are true.
 *
 * @private
 * @param {function} cb - Callback function
 * @returns {setImmediateCallback} cb
 */
__private.dbLoad = function(cb) {
	let updated = 0;
	library.logger.trace('Importing peers from database');
<<<<<<< HEAD
	library.storage.entities.Peer.get({}, { limit: 10000 }) // @TODO: Arbitrary limit set for now. Base issue should be addressed in storage module for this cases
=======
	library.storage.entities.Peer.get({}, { limit: null })
>>>>>>> 8d1736bf
		.then(rows => {
			library.logger.info('Imported peers from database', {
				count: rows.length,
			});
			async.each(
				rows,
				(peer, eachCb) => {
					// Ban peer if it is presented in the array of black listed peers
					if (__private.isBlacklisted(peer.ip)) {
						peer.state = Peer.STATE.BANNED;
					}

					peer = library.logic.peers.create(peer);
					if (library.logic.peers.upsert(peer, true) !== true) {
						return setImmediate(eachCb);
					}
					if (
						peer.state !== Peer.STATE.BANNED &&
						Date.now() - peer.updated > 3000
					) {
						peer.rpc.status((err, status) => {
							__private.updatePeerStatus(err, status, peer);
							if (!err) {
								updated += 1;
							} else {
								library.logger.trace(
									`Ping peer from db failed: ${peer.string}`,
									err
								);
							}
							return setImmediate(eachCb);
						});
					}
					return setImmediate(eachCb);
				},
				() => {
					library.logger.trace('Peers->dbLoad Peers discovered', {
						updated,
						total: rows.length,
					});
					return setImmediate(cb);
				}
			);
		})
		.catch(err => {
			library.logger.error('Import peers from database failed', {
				error: err.message || err,
			});
			return setImmediate(cb);
		});
};

/**
 * Inserts list of peers into `peers` table.
 *
 * @private
 * @param {function} cb - Callback function
 * @returns {setImmediateCallback} cb
 */
__private.dbSave = function(cb) {
	const peers = library.logic.peers.list(true);

	// Do nothing when peers list is empty
	if (!peers.length) {
		library.logger.debug('Export peers to database failed: Peers list empty');
		return setImmediate(cb);
	}

	// Wrap sql queries in transaction and execute
	return library.storage.entities.Peer.begin('modules:peers:dbSave', t =>
		library.storage.entities.Peer.delete({}, {}, t).then(() =>
			library.storage.entities.Peer.create(peers, {}, t)
		)
	)
		.then(() => {
			library.logger.info('Peers exported to database');
			return setImmediate(cb);
		})
		.catch(err => {
			library.logger.error('Export peers to database failed', {
				error: err.message || err,
			});
			return setImmediate(cb);
		});
};

/**
 * Returns consensus stored by Peers.prototype.calculateConsensus.
 *
 * @returns {number|undefined} Last calculated consensus or null if wasn't calculated yet
 */
Peers.prototype.getLastConsensus = function() {
	return self.consensus;
};

/**
 * Calculates consensus for as a ratio active to matched peers.
 *
 * @param {Array<Peer>}[active=peers list] active - Active peers (with connected state)
 * @param {Array<Peer>}[matched=matching active peers] matched - Peers with same as system broadhash
 * @returns {number} Consensus or undefined if config.forging.force = true
 */
Peers.prototype.calculateConsensus = function(active, matched) {
	active =
		active ||
		library.logic.peers
			.list(true)
			.filter(peer => peer.state === Peer.STATE.CONNECTED);
	const broadhash = modules.system.getBroadhash();
	matched = matched || active.filter(peer => peer.broadhash === broadhash);
	const activeCount = Math.min(active.length, MAX_PEERS);
	const matchedCount = Math.min(matched.length, activeCount);
	const consensus = +(matchedCount / activeCount * 100).toPrecision(2);
	self.consensus = Number.isNaN(consensus) ? 0 : consensus;
	return self.consensus;
};

// Public methods
/**
 * Updates peer in peers list.
 *
 * @param {peer} peer
 * @returns {boolean|number} Calls peers.upsert
 * @todo rename this function to activePeer or similar
 * @todo Add description for the params
 */
Peers.prototype.update = function(peer) {
	return library.logic.peers.upsert(peer, false);
};

/**
 * Removes peer from peers list if it is not a peer from config file list.
 *
 * @param {Peer} peer
 * @returns {boolean|number} Calls peers.remove
 * @todo Add description for the params
 */
Peers.prototype.remove = function(peer) {
	const frozenPeer = _.find(
		library.config.peers.list,
		__peer => peer.ip === __peer.ip && peer.wsPort === __peer.wsPort
	);
	if (frozenPeer) {
		// FIXME: Keeping peer frozen is bad idea at all
		library.logger.debug(
			'Cannot remove frozen peer',
			`${peer.ip}:${peer.wsPort}`
		);
		peer.state = Peer.STATE.DISCONNECTED;
		library.logic.peers.upsert(peer);
		return failureCodes.ON_MASTER.REMOVE.FROZEN_PEER;
	}
	return library.logic.peers.remove(peer);
};

/**
 * Discovers peers by getting list and validates them.
 *
 * @param {function} cb - Callback function
 * @returns {setImmediateCallback} cb, err
 */
Peers.prototype.discover = function(cb) {
	library.logger.trace('Peers->discover');

	/**
	 * Description of getFromRandomPeer.
	 *
	 * @todo Add @param tags
	 * @todo Add @returns tag
	 * @todo Add description of the function
	 */
	function getFromRandomPeer(waterCb) {
		self.list(
			{
				limit: 1,
				allowedStates: [Peer.STATE.DISCONNECTED, Peer.STATE.CONNECTED],
				normalized: false,
			},
			(err, peers) => {
				const randomPeer = peers.length ? peers[0] : null;
				if (!err && randomPeer) {
					return randomPeer.rpc.status((rpcStatusErr, status) => {
						__private.updatePeerStatus(rpcStatusErr, status, randomPeer);
						if (rpcStatusErr) {
							return setImmediate(waterCb, rpcStatusErr);
						}
						return randomPeer.rpc.list(waterCb);
					});
				}
				return setImmediate(waterCb, err || 'No acceptable peers found');
			}
		);
	}

	/**
	 * Description of validatePeersList.
	 *
	 * @todo Add @param tags
	 * @todo Add @returns tag
	 * @todo Add description of the function
	 */
	function validatePeersList(result, waterCb) {
		library.schema.validate(result, definitions.PeersList, err =>
			setImmediate(waterCb, err, result.peers)
		);
	}

	/**
	 * Description of pickPeers.
	 *
	 * @todo Add @param tags
	 * @todo Add @returns tag
	 * @todo Add description of the function
	 */
	function pickPeers(peers, waterCb) {
		const picked = self.acceptable(peers);
		library.logger.debug(
			['Picked', picked.length, 'of', peers.length, 'peers'].join(' ')
		);
		return setImmediate(waterCb, null, picked);
	}

	/**
	 * Description of updatePeers.
	 *
	 * @todo Add @param tags
	 * @todo Add @returns tag
	 * @todo Add description of the function
	 */
	function updatePeers(peers, waterCb) {
		async.each(
			peers,
			(peer, eachCb) => {
				peer = library.logic.peers.create(peer);
				library.schema.validate(peer, definitions.Peer, err => {
					if (err) {
						library.logger.warn(
							['Rejecting invalid peer:', peer.string].join(' '),
							{ err }
						);
						return setImmediate(eachCb);
					}

					// Set peer state to disconnected
					peer.state = Peer.STATE.DISCONNECTED;
					// We rely on data from other peers only when new peer is discovered for the first time
					library.logic.peers.upsert(peer, true);
					return setImmediate(eachCb);
				});
			},
			() => {
				library.logger.trace('Peers discovered', peers.length);
				return setImmediate(waterCb);
			}
		);
	}

	async.waterfall(
		[getFromRandomPeer, validatePeersList, pickPeers, updatePeers],
		err => setImmediate(cb, err)
	);
};

/**
 * Filters peers with private or address or with the same nonce.
 *
 * @param {peer[]} peers
 * @returns {peer[]} Filtered list of peers
 * @todo Add description for the params
 */
Peers.prototype.acceptable = function(peers) {
	return _(peers)
		.uniqWith(
			(a, b) =>
				// Removing non-unique peers
				a.ip + a.wsPort === b.ip + b.wsPort
		)
		.filter(peer => {
			// Removing peers with private address or nonce equal to itself
			if ((process.env.NODE_ENV || '').toUpperCase() === 'TEST') {
				return peer.nonce !== modules.system.getNonce();
			}
			return !ip.isPrivate(peer.ip) && peer.nonce !== modules.system.getNonce();
		})
		.value();
};

/**
 * Gets peers list and calculated consensus.
 *
 * @param {Object} options
 * @param {number} [options.limit=MAX_PEERS] - Maximum number of peers to get
 * @param {string} [options.broadhash=null] - Broadhash to match peers by
 * @param {string} [options.normalized=undefined] - Return peers in normalized (json) form
 * @param {Array} [options.allowedStates=[2]] - Allowed peer states
 * @param {number} [options.attempt=undefined] - If 0: Return peers with equal options.broadhash
 *                                               If 1: Return peers with different options.broadhash
 *                                               If not specified: return peers regardless of options.broadhash
 * @param {function} cb - Callback function
 * @returns {setImmediateCallback} cb, err, peers
 */
Peers.prototype.list = function(options, cb) {
	let limit = options.limit || MAX_PEERS;
	const broadhash = options.broadhash || modules.system.getBroadhash();
	const allowedStates = options.allowedStates || [Peer.STATE.CONNECTED];
	const attempts =
		options.attempt === 0 || options.attempt === 1 ? [options.attempt] : [1, 0];
	const attemptsDescriptions = ['matched broadhash', 'unmatched broadhash'];

	/**
	 * Description of randomList.
	 *
	 * @todo Add @param tags
	 * @todo Add @returns tag
	 * @todo Add description of the function
	 */
	function randomList(peers, randomListCb) {
		// Get full peers list (random)
		__private.getByFilter(
			{ normalized: options.normalized },
			(err, peersList) => {
				const found = peersList.length;
				const attempt = attempts.pop();
				// Apply filters
				// Skip banned peers by default
				peersList = peersList.filter(
					peer => allowedStates.indexOf(peer.state) !== -1
				);
				// Filter peers by broadhash if present
				if (broadhash) {
					if (attempt === 0) {
						// Look for peers matching (equal to) broadhash with the first attempt
						peersList = peersList.filter(peer => peer.broadhash === broadhash);
					} else if (attempt === 1) {
						// Look for peers unmatching (not equal to) broadhash with the second attempt
						peersList = peersList.filter(peer => peer.broadhash !== broadhash);
					}
				}
				const matched = peersList.length;
				// Apply limit
				peersList = peersList.slice(0, limit);
				const picked = peersList.length;
				const accepted = peers.concat(peersList);
				library.logger.debug('Listing peers', {
					attempt: attemptsDescriptions[attempt],
					found,
					matched,
					picked,
					accepted: accepted.length,
				});
				return setImmediate(randomListCb, null, accepted);
			}
		);
	}

	async.waterfall(
		[
			function(waterCb) {
				// Matched broadhash
				return randomList([], waterCb);
			},
			function(peers, waterCb) {
				limit -= peers.length;
				if (attempts.length && limit > 0) {
					// Unmatched broadhash
					return randomList(peers, waterCb);
				}
				peers = _.shuffle(peers);
				return setImmediate(waterCb, null, peers);
			},
		],
		cb
	);
};

/**
 * Gets the height of maximum number of peers at one particular height.
 *
 * @param {Object} options
 * @param {string} [options.normalized=false] - Return peers in normalized (json) form
 * @param {function} cb - Callback function
 * @returns {setImmediateCallback} cb, err, peers
 */
Peers.prototype.networkHeight = function(options, cb) {
	self.list(options, (err, peers) => {
		if (err || peers.length === 0) {
			return setImmediate(cb, err, 0);
		}
		// count by number of peers at one height
		const mostPopularHeight = _(peers)
			.countBy('height')
			.map((count, height) => ({
				height,
				count,
			}))
			.maxBy('count');
		const networkHeight = Number(mostPopularHeight.height);

		library.logger.debug(`Network height is: ${networkHeight}`);
		library.logger.trace(mostPopularHeight);

		return setImmediate(cb, null, networkHeight);
	});
};

// Events
/**
 * Assigns scope to modules constiable.
 *
 * @param {modules} scope
 * @todo Add description for the params
 */
Peers.prototype.onBind = function(scope) {
	modules = {
		system: scope.modules.system,
	};

	definitions = scope.swagger.definitions;
};

/**
 * Triggers onPeersReady after:
 * - Ping to every member of peers list.
 * - Load peers from database and checks every peer state and updated time.
 * - Discover peers by getting list and validates them.
 */
Peers.prototype.onBlockchainReady = function() {
	async.series(
		{
			insertSeeds(seriesCb) {
				__private.insertSeeds(() => setImmediate(seriesCb));
			},
			importFromDatabase(seriesCb) {
				__private.dbLoad(() => setImmediate(seriesCb));
			},
			discoverNew(seriesCb) {
				self.discover(() => setImmediate(seriesCb));
			},
		},
		() => {
			library.bus.message('peersReady');
		}
	);
};

/**
 * Periodically discovers and updates peers.
 */
Peers.prototype.onPeersReady = function() {
	library.logger.trace('Peers ready');
	/**
	 * Description of peersDiscoveryAndUpdate.
	 *
	 * @todo Add @param tags
	 */
	function peersDiscoveryAndUpdate(cb) {
		async.series(
			{
				/**
				 * Description of randomList.
				 *
				 * @todo Add @param tags
				 * @todo Add @returns tag
				 */
				discoverPeers(seriesCb) {
					library.logger.trace('Discovering new peers...');
					self.discover(err => {
						if (err) {
							library.logger.error('Discovering new peers failed', err);
						}
						return setImmediate(seriesCb);
					});
				},

				/**
				 * Description of updatePeers.
				 *
				 * @todo Add @param tags
				 * @todo Add @returns tag
				 */
				updatePeers(seriesCb) {
					let updated = 0;
					const peers = library.logic.peers.list();

					library.logger.trace('Updating peers', { count: peers.length });

					async.each(
						peers,
						(peer, eachCb) => {
							// If peer is not banned and not been updated during last 3 sec - ping
							if (
								peer &&
								peer.state !== Peer.STATE.BANNED &&
								(!peer.updated || Date.now() - peer.updated > 3000)
							) {
								library.logger.trace('Updating peer', peer.object());
								return peer.rpc.status((err, status) => {
									__private.updatePeerStatus(err, status, peer);
									if (!err) {
										updated += 1;
									} else {
										library.logger.trace(
											`Every 10sec peers check ping peer failed ${peer.string}`,
											err
										);
									}
									return setImmediate(eachCb);
								});
							}
							return setImmediate(eachCb);
						},
						() => {
							library.logger.trace('Peers updated', {
								updated,
								total: peers.length,
							});
							return setImmediate(seriesCb);
						}
					);
				},
			},
			() => setImmediate(cb)
		);
	}

	function calculateConsensus(cb) {
		self.calculateConsensus();
		library.logger.debug(
			['Broadhash consensus:', self.getLastConsensus(), '%'].join(' ')
		);
		return setImmediate(cb);
	}
	// Loop in 30 sec intervals for less new insertion after removal
	jobsQueue.register(
		'peersDiscoveryAndUpdate',
		peersDiscoveryAndUpdate,
		peerDiscoveryFrequency
	);

	jobsQueue.register(
		'calculateConsensus',
		calculateConsensus,
		self.broadhashConsensusCalculationInterval
	);
};

/**
 * Export peers to database.
 *
 * @param {function} cb - Callback function
 */
Peers.prototype.cleanup = function(cb) {
	// Save peers on exit
	__private.dbSave(() => setImmediate(cb));
};

/**
 * Checks if `modules` is loaded.
 *
 * @returns {boolean} True if `modules` is loaded
 */
Peers.prototype.isLoaded = function() {
	return !!modules;
};

/**
 * Shared API.
 *
 * @property {function} getPeers - Utility method to get peers
 * @property {function} getPeersCount
 * @todo Add description for getPeersCount function
 * @todo implement API comments with apidoc.
 * @see {@link http://apidocjs.com/}
 */
Peers.prototype.shared = {
	/**
	 * Utility method to get peers.
	 *
	 * @param {Object} parameters - Object of all parameters
	 * @param {string} parameters.ip - IP of the peer
	 * @param {string} parameters.wsPort - WS Port of the peer
	 * @param {string} parameters.httpPort - Web Socket Port of the peer
	 * @param {string} parameters.os - OS of the peer
	 * @param {string} parameters.version - Version the peer is running
	 * @param {int} parameters.state - Peer State
	 * @param {int} parameters.height - Current peer height
	 * @param {string} parameters.broadhash - Peer broadhash
	 * @param {int} parameters.limit - Per page limit
	 * @param {int} parameters.offset - Page start from
	 * @param {string} parameters.sort - Sort key
	 * @param {function} cb - Callback function
	 * @returns {Array.<Object>}
	 * @todo Add description for the return value
	 */
	getPeers(parameters, cb) {
		parameters.normalized = true;
		return setImmediate(cb, null, __private.getByFilter(parameters));
	},

	/**
	 * Utility method to get peers count by filter.
	 *
	 * @param {Object} parameters - Object of all parameters
	 * @param {string} parameters.ip - IP of the peer
	 * @param {string} parameters.wsPort - WS Port of the peer
	 * @param {string} parameters.httpPort - Web Socket Port of the peer
	 * @param {string} parameters.os - OS of the peer
	 * @param {string} parameters.version - Version the peer is running
	 * @param {int} parameters.state - Peer State
	 * @param {int} parameters.height - Current peer height
	 * @param {string} parameters.broadhash - Peer broadhash
	 * @returns {int} count
	 * @todo Add description for the return value
	 */
	getPeersCountByFilter(parameters) {
		return __private.getCountByFilter(parameters);
	},
};

// Export
module.exports = Peers;<|MERGE_RESOLUTION|>--- conflicted
+++ resolved
@@ -379,11 +379,7 @@
 __private.dbLoad = function(cb) {
 	let updated = 0;
 	library.logger.trace('Importing peers from database');
-<<<<<<< HEAD
-	library.storage.entities.Peer.get({}, { limit: 10000 }) // @TODO: Arbitrary limit set for now. Base issue should be addressed in storage module for this cases
-=======
 	library.storage.entities.Peer.get({}, { limit: null })
->>>>>>> 8d1736bf
 		.then(rows => {
 			library.logger.info('Imported peers from database', {
 				count: rows.length,
