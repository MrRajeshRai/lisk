--- conflicted
+++ resolved
@@ -237,14 +237,6 @@
 		return setImmediate(cb, 'Multisig request is not allowed');
 	}
 
-<<<<<<< HEAD
-	library.balancesSequence.add(function (cb) {
-		library.logger.debug('Received transaction ' + transaction.id + ' from peer ' + peer.string);
-		modules.transactions.processUnconfirmedTransaction(transaction, true, function (err) {
-			if (err) {
-				library.logger.debug(['Transaction', id].join(' '), err.toString());
-				if (transaction) { library.logger.debug('Transaction', transaction); }
-=======
 	library.balancesSequence.add(balancesSequenceCb => {
 		if (!nonce) {
 			library.logger.debug(
@@ -269,7 +261,6 @@
 					if (transaction) {
 						library.logger.debug('Transaction', transaction);
 					}
->>>>>>> 2a4460b6
 
 					return setImmediate(
 						balancesSequenceCb,
