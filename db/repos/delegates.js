/*
 * Copyright © 2018 Lisk Foundation
 *
 * See the LICENSE file at the top-level directory of this distribution
 * for licensing information.
 *
 * Unless otherwise agreed in a custom licensing agreement with the Lisk Foundation,
 * no part of this software, including this file, may be copied, modified,
 * propagated, or distributed except according to the terms contained in the
 * LICENSE file.
 *
 * Removal or modification of this copyright notice is prohibited.
 */
'use strict';

const sql = require('../sql').delegates;

/**
 * Delegates database interaction module
 * @memberof module:delegates
 * @class
 * @param {Database} db - Instance of database object from pg-promise
 * @param {Object} pgp - pg-promise instance to utilize helpers
 * @constructor
 * @return {DelegatesRepository}
 */
class DelegatesRepository {
	constructor(db, pgp) {
		this.db = db;
		this.pgp = pgp;
	}

	/**
	 * Inserts a fork data table entry
	 * @param {Object} fork
	 * @return {Promise}
	 */
	insertFork(fork) {
		return this.db.none(sql.insertFork, fork);
	}

	/**
	 * Gets delegates for a list of public keys
	 * @param {string} publicKeys - Comma Separated list of public keys
	 * @return {Promise}
	 */
<<<<<<< HEAD
	getDelegatesByPublicKeys (publicKeys) {
		return this.db.any(sql.getDelegatesByPublicKeys, {publicKeys});
=======
	getDelegatesByPublicKeys(publicKeys) {
		return this.db.any(sql.getDelegatesByPublicKeys, { publicKeys });
>>>>>>> 05875943
	}

	/**
	 * Counts duplicate delegates by transactionId.
	 * @return {Promise<number>}
	 */
<<<<<<< HEAD
	countDuplicatedDelegates () {
		return this.db.one(sql.countDuplicatedDelegates, [], a => +a.count);
	}

=======
	countDuplicatedDelegates() {
		// TODO: This should use method .one, with inline conversion
		return this.db.query(sql.countDuplicatedDelegates);
	}
>>>>>>> 05875943
}

// TODO: Move DelegatesRepository#insertFork into a separate db repo

module.exports = DelegatesRepository;<|MERGE_RESOLUTION|>--- conflicted
+++ resolved
@@ -44,30 +44,18 @@
 	 * @param {string} publicKeys - Comma Separated list of public keys
 	 * @return {Promise}
 	 */
-<<<<<<< HEAD
 	getDelegatesByPublicKeys (publicKeys) {
-		return this.db.any(sql.getDelegatesByPublicKeys, {publicKeys});
-=======
-	getDelegatesByPublicKeys(publicKeys) {
 		return this.db.any(sql.getDelegatesByPublicKeys, { publicKeys });
->>>>>>> 05875943
 	}
 
 	/**
 	 * Counts duplicate delegates by transactionId.
 	 * @return {Promise<number>}
 	 */
-<<<<<<< HEAD
 	countDuplicatedDelegates () {
 		return this.db.one(sql.countDuplicatedDelegates, [], a => +a.count);
 	}
 
-=======
-	countDuplicatedDelegates() {
-		// TODO: This should use method .one, with inline conversion
-		return this.db.query(sql.countDuplicatedDelegates);
-	}
->>>>>>> 05875943
 }
 
 // TODO: Move DelegatesRepository#insertFork into a separate db repo
