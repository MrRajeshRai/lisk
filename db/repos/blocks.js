--- conflicted
+++ resolved
@@ -208,6 +208,14 @@
 	}
 
 	/**
+	 * Load last N block ids from the database
+	 * @param {limit} - Number of blocks to load
+	 */
+	loadLastNBlockIds (limit) {
+		return this.db.query(Queries.loadLastNBlockIds, [limit]);
+	}
+
+	/**
 	 * Check if a block exits with a particular ID
 	 * @param {string} id
 	 * @return {Promise}
@@ -286,203 +294,7 @@
 			(params.lastId ? '"b_height" > ${height} AND "b_height" < ${limit}' : ''),
 			'ORDER BY "b_height", "t_rowId"'
 		].filter(Boolean).join(' ');
-<<<<<<< HEAD
-	},
-
-	loadBlocksOffset: new PQ('SELECT * FROM full_blocks_list WHERE "b_height" >= $1 AND "b_height" < $2 ORDER BY "b_height", "t_rowId"'),
-
-	loadLastBlock: 'SELECT * FROM full_blocks_list WHERE "b_height" = (SELECT MAX("height") FROM blocks) ORDER BY "b_height", "t_rowId"',
-
-	loadLastNBlockIds: 'SELECT "id" FROM blocks ORDER BY "height" DESC LIMIT $1',
-
-	blockExists: new PQ('SELECT "id" FROM blocks WHERE "id" = $1'),
-
-	deleteAfterBlock: new PQ('DELETE FROM blocks WHERE "height" >= (SELECT "height" FROM blocks WHERE "id" = $1)')
+	}
 };
 
-// TODO: Merge BlocksRepo#getGenesisBlock with BlocksRepo#getGenesisBlockId
-/**
- * Get the genesis block
- * @return {Promise}
- */
-BlocksRepo.prototype.getGenesisBlock = function () {
-	return this.db.query(Queries.getGenesisBlock);
-};
-
-/**
- * Get genesis block by id
- * @param {string} id
- * @return {Promise}
- */
-BlocksRepo.prototype.getGenesisBlockId = function (id) {
-	return this.db.query(Queries.getGenesisBlockId, [id]);
-};
-
-/**
- * Delete a block from database
- * @param {string} id
- * @return {Promise}
- */
-BlocksRepo.prototype.deleteBlock = function (id) {
-	return this.db.none(Queries.deleteBlock, [id]);
-};
-
-/**
- * Aggregate rewards for a block
- * @param {Object} params
- * @param {string} params.generatorPublicKey
- * @param {int} params.start - Start time of aggregation period
- * @param {int} params.end - End time for aggregation period
- * @return {Promise}
- */
-BlocksRepo.prototype.aggregateBlocksReward = function (params) {
-	return this.db.query(Queries.aggregateBlocksReward, [params.generatorPublicKey, params.start, params.end]);
-};
-
-/**
- * Count blocks
- * @return {Promise}
- */
-BlocksRepo.prototype.count = function () {
-	return this.db.one(Queries.count);
-};
-
-/**
- * Search blocks in database
- * @param {Object} params
- * @param {array} params.where
- * @param {string} params.sortField
- * @param {string} params.sortMethod
- * @param {int} params.limit
- * @param {int} params.offset
- * @return {Promise}
- */
-BlocksRepo.prototype.list = function (params) {
-	return this.db.query(Queries.list(params), params);
-};
-
-/**
- * Get sequence of blocks ids for delegates
- * @param {Object} params
- * @param {int} params.delegates - Number of delegates
- * @param {int} params.height
- * @param {int} params.limit
- * @return {Promise}
- */
-BlocksRepo.prototype.getIdSequence = function (params) {
-	return this.db.query(Queries.getIdSequence, params);
-};
-
-/**
- * Get common block among peers
- * @param {Object} params
- * @param {string} params.id
- * @param {string} params.previousBlock
- * @param {int} params.height
- * @return {Promise}
- */
-BlocksRepo.prototype.getCommonBlock = function (params) {
-	return this.db.query(Queries.getCommonBlock(params), params);
-};
-
-// TODO: Merge BlocksRepo#getHeightByLastId with BlocksRepo#list
-/**
- * Get height of the block with id
- * @param {string} lastId - Id of the block to search
- * @return {Promise}
- */
-BlocksRepo.prototype.getHeightByLastId = function (lastId) {
-	return this.db.query(Queries.getHeightByLastId, [lastId]);
-};
-
-/**
- * Load block including transactions
- * @param {Object} params
- * @param {string} params.id
- * @param {string} params.lastId
- * @param {int} params.height
- * @param {int} params.limit
- * @return {Promise}
- */
-BlocksRepo.prototype.loadBlocksData = function (params) {
-	return this.db.query(Queries.loadBlocksData(params), params);
-};
-
-/**
- * Load blocks including transactions with an offset and limit
- * @param {int} offset
- * @param {int} limit
- * @return {Promise}
- */
-BlocksRepo.prototype.loadBlocksOffset = function (offset, limit) {
-	return this.db.query(Queries.loadBlocksOffset, [offset, limit]);
-};
-
-/**
- * Load the last block including transactions
- * @return {Promise}
- */
-BlocksRepo.prototype.loadLastBlock = function () {
-	return this.db.query(Queries.loadLastBlock);
-};
-
-/**
- * Load the last (number) of block ids
- * @param {string} limit
- * @return {Promise}
- */
-BlocksRepo.prototype.loadLastNBlockIds = function (limit) {
-	return this.db.query(Queries.loadLastNBlockIds, [limit]);
-};
-
-/**
- * Check if a block exits with a particular ID
- * @param {string} id
- * @return {Promise}
- * @throws {QueryResultError} - Multiple rows were not expected - in the case of multiple blocks found with same id
- */
-BlocksRepo.prototype.blockExists = function (id) {
-	return this.db.oneOrNone(Queries.blockExists, [id]);
-};
-
-/**
- * Delete all blocks after a particular height
- * @param {string} id
- * @return {Promise}
- */
-BlocksRepo.prototype.deleteAfterBlock = function (id) {
-	return this.db.none(Queries.deleteAfterBlock, [id]);
-};
-
-/**
- * Get multiple blocks to be transported to peers
- * @param {string} ids - Comma separated string of ids
- * @return {Promise}
- */
-BlocksRepo.prototype.getBlocksForTransport = function (ids) {
-	return this.db.query(Queries.getBlocksForTransport, [ids]);
-};
-
-/**
- * Insert a block to database
- * @param {Object} block - Attributes to be inserted, can be any of [BlocksRepo's dbFields property]{@link BlocksRepo#dbFields}
- * @return {Promise}
- */
-BlocksRepo.prototype.save = function (block) {
- 	try {
- 		var saveBlock = Object.assign({}, block);
- 		saveBlock.payloadHash = Buffer.from(block.payloadHash, 'hex');
- 		saveBlock.generatorPublicKey = Buffer.from(block.generatorPublicKey, 'hex');
- 		saveBlock.blockSignature = Buffer.from(block.blockSignature, 'hex');
- 		saveBlock.reward = block.reward || 0;
- 	} catch (e) {
- 		throw e;
- 	}
-
- 	return this.db.none(this.pgp.helpers.insert(saveBlock, this.cs.insert));
-=======
-	}
->>>>>>> 022b0f59
-};
-
 module.exports = BlocksRepository;