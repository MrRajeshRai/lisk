--- conflicted
+++ resolved
@@ -286,7 +286,6 @@
 						run_action('test-functional-http-post')
 						archive_logs()
 					}
-<<<<<<< HEAD
 				}, // End Node-02 tests
 				"Functional WS tests" : {
 					node('node-03'){
@@ -308,26 +307,14 @@
 						archive_logs()
 					}
 				}, // End Node-04 unit tests
-				"Functional Transaction pool" : {
+				"Functional System" : {
 					node('node-05'){
-						run_action('test-functional-pool')
+						run_action('test-functional-system')
 						archive_logs()
 					}
 				} // End Node-05 tests
 			) // End Parallel
 		} // End timestamp
-=======
-					archive_logs()
-				}
-			}, // End Node-04 unit tests
-			"Functional System" : {
-				node('node-05'){
-					run_action('test-functional-system')
-					archive_logs()
-				}
-			} // End Node-05 tests
-		) // End Parallel
->>>>>>> 5d4ca432
 	}
 
 	stage ('Gather Coverage') {
