def initBuild() {
	try {
		sh '''
		pkill -f app.js -9 || true
		sudo service postgresql restart
		dropdb lisk_test || true
		createdb lisk_test
		'''
		deleteDir()
		checkout scm
	} catch (err) {
		echo "Error: ${err}"
		currentBuild.result = 'FAILURE'
		report()
		error('Stopping build: initializing build failed')
	}
}

def buildDependency() {
	try {
		sh '''
		rsync -axl -e "ssh -oUser=jenkins" master-01:/var/lib/jenkins/lisk/node_modules/ "$WORKSPACE/node_modules/"
		npm install
		'''
	} catch (err) {
		echo "Error: ${err}"
		currentBuild.result = 'FAILURE'
		report()
		error('Stopping build: building dependencies failed')
	}
}

def startLisk() {
	try {
		sh '''
		cp test/config.json test/genesisBlock.json .
		NODE_ENV=test JENKINS_NODE_COOKIE=dontKillMe ~/start_lisk.sh
		'''
	} catch (err) {
		echo "Error: ${err}"
		currentBuild.result = 'FAILURE'
		report()
		error('Stopping build: Lisk failed to start')
	}
}

def cleanup() {
	try {
		sh 'pkill -f app.js -9'
	} catch (err) {
		echo "Error: ${err}"
		currentBuild.result = 'FAILURE'
		report()
		error('Stopping build: cleanup failed')
	}
}

def cleanup_master() {
	try{
		dir('/var/lib/jenkins/coverage/') {
			sh '''
			rm -rf node-0*
			rm -rf *.zip
			rm -rf coverage-unit/*
			rm -f merged-lcov.info
			rm -rf lisk/*
			rm -f coverage.json
			rm -f lcov.info
			'''
		}
	} catch (err) {
		echo "Error: ${err}"
		currentBuild.result = 'FAILURE'
		report()
		error('Stopping build: master cleanup failed')
	}
}

def run_test(test_path) {
	try {
		sh """
		export TEST=${test_path} TEST_TYPE='FUNC' NODE_ENV='TEST'
		cd "\$(echo ${env.WORKSPACE} | cut -f 1 -d '@')"
		npm run ${params.JENKINS_PROFILE}
		"""
	} catch (err) {
		echo "Error: ${err}"
		currentBuild.result = 'FAILURE'
		report()
		error('Stopping build: master cleanup failed')
	}
}

def report_coverage(node) {
	try {
		sh """
		HOST=127.0.0.1:4000 npm run fetchCoverage
		scp test/.coverage-func.zip jenkins@master-01:/var/lib/jenkins/coverage/coverage-func-node-${node}.zip
		"""
	} catch (err) {
		echo "Error: ${err}"
		currentBuild.result = 'FAILURE'
		report()
		error('Stopping build: reporting coverage statistics failed')
	}
}

def report(){
	step([
		$class: 'GitHubCommitStatusSetter',
		errorHandlers: [[$class: 'ShallowAnyErrorHandler']],
		contextSource: [$class: 'ManuallyEnteredCommitContextSource', context: 'jenkins-ci/func-unit'],
		statusResultSource: [
			$class: 'ConditionalStatusResultSource',
			results: [
					[$class: 'BetterThanOrEqualBuildResult', result: 'SUCCESS', state: 'SUCCESS', message: 'This commit looks good :)'],
					[$class: 'BetterThanOrEqualBuildResult', result: 'FAILURE', state: 'FAILURE', message: 'This commit failed testing :('],
					[$class: 'AnyBuildResult', state: 'FAILURE', message: 'This build some how escaped evaluation']
			]
		]
	])
	if ( currentBuild.result == 'FAILURE' ) {
		def pr_branch = ''
		if (env.CHANGE_BRANCH != null) {
			pr_branch = " (${env.CHANGE_BRANCH})"
		}
		slackSend color: 'danger', message: "Build #${env.BUILD_NUMBER} of <${env.BUILD_URL}|${env.JOB_NAME}>${pr_branch} failed (<${env.BUILD_URL}/console|console>, <${env.BUILD_URL}/changes|changes>)", channel: '#lisk-core-jenkins'
	}
}

lock(resource: "Lisk-Core-Nodes", inversePrecedence: true) {

	properties([
	  parameters([
	    string(name: 'JENKINS_PROFILE', defaultValue: 'jenkins', description: 'To build cache dependencies and run slow test, change this value to jenkins-extensive.', )
	   ])
	])

	stage ('Prepare Workspace') {
		parallel(
			"Build cached dependencies" : {
				node('master-01'){
					try {
						sh """
						if [ ${params.JENKINS_PROFILE} = "jenkins-extensive" ]; then
							rm -Rf "${env.WORKSPACE}/node_modules/"
							npm install
							rsync -axl --delete "${env.WORKSPACE}/node_modules/" /var/lib/jenkins/lisk/node_modules/
						fi
						"""
					} catch (err) {
						echo "Error: ${err}"
						currentBuild.result = 'FAILURE'
						report()
						error('Stopping build: caching dependencies failed')
					}
				}
			},
			"Build Node-01" : {
				node('node-01'){
					initBuild()
				}
			},
			"Build Node-02" : {
				node('node-02'){
					initBuild()
				}
			},
			"Build Node-03" : {
				node('node-03'){
					initBuild()
				}
			},
			"Build Node-04" : {
				node('node-04'){
					initBuild()
				}
			},
			"Initialize Master Workspace" : {
				node('master-01'){
					cleanup_master()
				}
			}
		)
	}

	stage ('Build Dependencies') {
		parallel(
			"Build Dependencies Node-01" : {
				node('node-01'){
					buildDependency()
				}
			},
			"Build Dependencies Node-02" : {
				node('node-02'){
					buildDependency()
				}
			},
			"Build Dependencies Node-03" : {
				node('node-03'){
					buildDependency()
				}
			},
			"Build Dependencies Node-04" : {
				node('node-04'){
					buildDependency()
				}
			}
		)
	}

	stage ('Start Lisk') {
		parallel(
			"Start Lisk Node-01" : {
				node('node-01'){
					startLisk()
				}
			},
			"Start Lisk Node-02" : {
				node('node-02'){
					startLisk()
				}
			},
			"Start Lisk Node-03" : {
				node('node-03'){
					startLisk()
				}
			},
			"Start Lisk Node-04" : {
				node('node-04'){
					startLisk()
				}
			}
		)
	}

	stage ('Parallel Tests') {
		parallel(
			"ESLint" : {
				node('node-01'){
					sh '''
					cd "$(echo $WORKSPACE | cut -f 1 -d '@')"
					npm run eslint
					'''
				}
			},
			"Functional Accounts" : {
				node('node-01'){
					run_test('test/functional/http/get/accounts.js')
				}
			},
			"Functional Blocks" : {
				node('node-01'){
					run_test('test/functional/http/get/blocks.js')
				}
			},
			"Functional Dapps" : {
				node('node-01'){
					run_test('test/functional/http/get/dapps.js')
				}
			},
			"Functional Delegates" : {
				node('node-01'){
					run_test('test/functional/http/get/delegates.js')
				}
			},
			"Functional Loader" : {
				node('node-01'){
					run_test('test/functional/http/get/loader.js')
				}
			},
			"Functional Multisignatures" : {
				node('node-01'){
					run_test('test/functional/http/get/multisignatures.js')
				}
			},
			"Functional Multisignatures post" : {
				node('node-01'){
					run_test('test/functional/http/get/multisignatures.js')
				}
			},
			"Functional Transactions" : {
				node('node-01'){
					run_test('test/functional/http/get/transactions.js')
				}
			},
			"Functional POST tx type 0" : {
				node('node-01'){
<<<<<<< HEAD
					run_test('test/functional/http/post/0.transfer.js')
=======
					sh """
					export TEST=test/functional/http/post/0.transfer.js TEST_TYPE='FUNC' NODE_ENV='TEST'
					cd "\$(echo ${env.WORKSPACE} | cut -f 1 -d '@')"
					npm run ${params.JENKINS_PROFILE}
					"""
				}
			},
			"Functional POST tx type 1" : {
				node('node-01'){
					sh """
					export TEST=test/functional/http/post/1.second.secret.js TEST_TYPE='FUNC' NODE_ENV='TEST'
					cd "\$(echo ${env.WORKSPACE} | cut -f 1 -d '@')"
					npm run ${params.JENKINS_PROFILE}
					"""
>>>>>>> f5825525
				}
			},
			"Functional Peers" : {
				node('node-02'){
					run_test('test/functional/http/get/peers.js')
				}
			},  // End node-01 functional tests
			"Functional Transport - Main" : {
				node('node-02'){
					run_test('test/functional/ws/transport.js')
				}
			},
			"Functional Transport - Blocks" : {
				node('node-02'){
					run_test('test/functional/ws/transport.blocks.js')
				}
			},
			"Functional Transport - Client" : {
				node('node-02'){
					run_test('test/functional/ws/transport.client.js')
				}
			},
			"Functional Transport - Handshake" : {
				node('node-02'){
					run_test('test/functional/ws/transport.handshake.js')
				}
			},
			"Functional Transport - Transactions" : {
				node('node-02'){
					run_test('test/functional/ws/transport.transactions.js')
				}
			}, // End Node-02 Tests
			"Unit Tests" : {
				node('node-03'){
					try {
						sh '''
						export TEST_TYPE='UNIT' NODE_ENV='TEST'
						cd "$(echo $WORKSPACE | cut -f 1 -d '@')"
						npm run test-unit
						'''
					} catch (err) {
						echo "Error: ${err}"
						currentBuild.result = 'FAILURE'
						report()
						error('Stopping build: unit tests failed')
					}
				}
			},
			"Unit Tests - sql blockRewards" : {
				node('node-03'){
					run_test('test/unit/sql/blockRewards.js')
				}
			},
			"Unit Tests - logic blockReward" : {
				node('node-03'){
					run_test('test/unit/logic/blockReward.js ')
				}
			},// End Node-03 unit tests
			"Functional Stress - Transactions" : {
				node('node-04'){
					run_test('test/functional/ws/transport.transactions.stress.js')
				}
			} // End Node-04
		) // End Parallel
	}

	stage ('Gather Coverage') {
		parallel(
			"Gather Coverage Node-01" : {
				node('node-01'){
					report_coverage('01')
				}
			},
			"Gather Coverage Node-02" : {
				node('node-02'){
					report_coverage('02')
				}
			},
			"Gather Coverage Node-03" : {
				node('node-03'){
					try {
						sh '''
						export HOST=127.0.0.1:4000
						# Gathers unit test into single lcov.info
						npm run coverageReport
						npm run fetchCoverage
						# Submit coverage reports to Master
						scp -r test/.coverage-unit/* jenkins@master-01:/var/lib/jenkins/coverage/coverage-unit/
						scp test/.coverage-func.zip jenkins@master-01:/var/lib/jenkins/coverage/coverage-func-node-03.zip
						'''
					} catch (err) {
						echo "Error: ${err}"
						currentBuild.result = 'FAILURE'
						report()
						error('Stopping build: submitting coverage failed')
					}
				}
			},
			"Gather Coverage Node-04" : {
				node('node-04'){
					report_coverage('04')
				}
			}
		)
	}

	stage ('Submit Coverage') {
		node('master-01'){
			try {
				sh '''
				cd /var/lib/jenkins/coverage/
				unzip coverage-func-node-01.zip -d node-01
				unzip coverage-func-node-02.zip -d node-02
				unzip coverage-func-node-03.zip -d node-03
				unzip coverage-func-node-04.zip -d node-04
				bash merge_lcov.sh . merged-lcov.info
				cp merged-lcov.info $WORKSPACE/merged-lcov.info
				cp .coveralls.yml $WORKSPACE/.coveralls.yml
				cd $WORKSPACE
				cat merged-lcov.info | coveralls -v
				'''
			} catch (err) {
				echo "Error: ${err}"
				currentBuild.result = 'FAILURE'
				report()
				error('Stopping build: submitting coverage failed')
			}
		}
	}

	stage ('Cleanup') {
		parallel(
			"Cleanup Node-01" : {
				node('node-01'){
					cleanup()
				}
			},
			"Cleanup Node-02" : {
				node('node-02'){
					cleanup()
				}
			},
			"Cleanup Node-03" : {
				node('node-03'){
					cleanup()
				}
			},
			"Cleanup Node-04" : {
				node('node-04'){
					cleanup()
				}
			},
			"Cleanup Master" : {
				node('master-01'){
					cleanup_master()
				}
			}
		)
	}

	stage ('Set milestone') {
		node('master-01'){
			milestone 1
			currentBuild.result = 'SUCCESS'
			report()
		}
	}
}<|MERGE_RESOLUTION|>--- conflicted
+++ resolved
@@ -286,24 +286,12 @@
 			},
 			"Functional POST tx type 0" : {
 				node('node-01'){
-<<<<<<< HEAD
 					run_test('test/functional/http/post/0.transfer.js')
-=======
-					sh """
-					export TEST=test/functional/http/post/0.transfer.js TEST_TYPE='FUNC' NODE_ENV='TEST'
-					cd "\$(echo ${env.WORKSPACE} | cut -f 1 -d '@')"
-					npm run ${params.JENKINS_PROFILE}
-					"""
-				}
+        }
 			},
 			"Functional POST tx type 1" : {
 				node('node-01'){
-					sh """
-					export TEST=test/functional/http/post/1.second.secret.js TEST_TYPE='FUNC' NODE_ENV='TEST'
-					cd "\$(echo ${env.WORKSPACE} | cut -f 1 -d '@')"
-					npm run ${params.JENKINS_PROFILE}
-					"""
->>>>>>> f5825525
+          run_test('test/functional/http/post/0.transfer.js')
 				}
 			},
 			"Functional Peers" : {
