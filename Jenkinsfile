/*
 * Copyright © 2018 Lisk Foundation
 *
 * See the LICENSE file at the top-level directory of this distribution
 * for licensing information.
 *
 * Unless otherwise agreed in a custom licensing agreement with the Lisk Foundation,
 * no part of this software, including this file, may be copied, modified,
 * propagated, or distributed except according to the terms contained in the
 * LICENSE file.
 *
 * Removal or modification of this copyright notice is prohibited.
 */

@Library('lisk-jenkins') _

def setup() {
	cleanWs()
	unstash 'build'
	nvm(getNodejsVersion()) {
		sh '''
		# teardown() should have killed all node processes but we want to be sure
		# this shouldn't hurt assuming the 'lisk-core' jenkins nodes have 1 executor
		killall --verbose --wait node || true
		dropdb --if-exists lisk_dev
		createdb lisk_dev
		NODE_ENV=test npm start >.app.log 2>&1 &
		'''
	}
	// wait for the Core API to be reachable
	timeout(1) {
		waitUntil {
			script {
				def api_available = sh script: 'curl --silent http://localhost:4000/api/node/constants >/dev/null', returnStatus: true
				return (api_available == 0)
			}
		}
	}
}

def run_test(test_name) {
	ansiColor('xterm') {
		timestamps {
			nvm(getNodejsVersion()) {
				sh 'npm test -- mocha:${JENKINS_PROFILE:-default}:' + "${test_name}"
			}
		}
	}
}

def teardown(test_name) {
	// teardown() gets called in post actions and so we don't want it to fail
	try {
		nvm(getNodejsVersion()) {
			sh """
			rm -rf coverage_${test_name}; mkdir -p coverage_${test_name}
<<<<<<< HEAD
			npx istanbul report --root ./test/.coverage-unit/ --dir ./test/.coverage-unit/
			cp test/.coverage-unit/lcov.info coverage_${test_name}/ || true
			npx istanbul report cobertura --root ./test/.coverage-unit/ --dir ./test/.coverage-unit/
=======
			./node_modules/.bin/istanbul report --root framework/test/mocha/.coverage-unit/ --dir framework/test/mocha/.coverage-unit/
			cp test/.coverage-unit/lcov.info coverage_${test_name}/ || true
			./node_modules/.bin/istanbul report cobertura --root framework/test/mocha/.coverage-unit/ --dir framework/test/mocha/.coverage-unit/
>>>>>>> 3e26d1e0
			cp test/.coverage-unit/cobertura-coverage.xml coverage_${test_name}/ || true
			curl --silent http://localhost:4000/coverage/download --output functional-coverage.zip
			unzip functional-coverage.zip lcov.info -d coverage_${test_name}/functional/
			"""
		}
	} catch(err) {
		println "Could gather coverage statistics:\n${err}"
	}
	stash name: "coverage_${test_name}", includes: "coverage_${test_name}/"
	timeout(1) {
		sh 'killall --verbose --wait node || true'
	}
	sh """
	mv .app.log lisk_${test_name}.stdout.txt || true
	mv logs/devnet/lisk.log lisk_${test_name}.log || true
	"""
	archiveArtifacts artifacts: 'lisk_*.log', allowEmptyArchive: true
	archiveArtifacts artifacts: 'lisk_*.stdout.txt', allowEmptyArchive: true
	cleanWs()
}


properties([
	parameters([
		string(name: 'JENKINS_PROFILE', defaultValue: '', description: 'To build cache dependencies and run slow tests, change this value to "extensive".', ),
		// read by the application
		string(name: 'LOG_LEVEL', defaultValue: 'error', description: 'To get desired build log output change the log level', ),
		string(name: 'FILE_LOG_LEVEL', defaultValue: 'error', description: 'To get desired file log output change the log level', ),
		// used by tests
		string(name: 'LOG_DB_EVENTS', defaultValue: 'false', description: 'To get detailed info on db events log.', ),
		string(name: 'SILENT', defaultValue: 'true', description: 'To turn off test debug logs.', )
	 ])
])


pipeline {
	agent { node { label 'lisk-core' } }

	stages {
		stage('Build') {
			steps {
				nvm(getNodejsVersion()) {
					sh '''
					npm ci
					# needed by one of the "Functional HTTP GET tests"
					git rev-parse HEAD >REVISION
					'''
				}
				stash name: 'build'
			}
		}
		// dummy stage to have consistent ouput in both blue ocean and the classi webui
		stage('Parallel: tests wrapper') {
			parallel {
				stage('Linter') {
					agent { node { label 'lisk-core' } }
					steps {
						unstash 'build'
						nvm(getNodejsVersion()) {
							sh 'npm run lint'
						}
					}
				}
				stage('Functional HTTP GET tests') {
					agent { node { label 'lisk-core' } }
					steps {
						setup()
						run_test('functional:get')
					}
					post {
						cleanup {
							teardown('get')
						}
					}
				}
				stage('Functional HTTP POST tests') {
					agent { node { label 'lisk-core' } }
					steps {
						setup()
						run_test('functional:post')
					}
					post {
						cleanup {
							teardown('post')
						}
					}
				}
				stage ('Functional WS tests') {
					agent { node { label 'lisk-core' } }
					steps {
						setup()
						run_test('functional:ws')
					}
					post {
						cleanup {
							teardown('ws')
						}
					}
				}
				stage('Unit tests') {
					agent { node { label 'lisk-core' } }
					steps {
						setup()
						run_test('unit')
					}
					post {
						cleanup {
							teardown('unit')
						}
					}
				}
				stage('Integation tests') {
					agent { node { label 'lisk-core' } }
					steps {
						setup()
						timeout(10) {
							run_test('integration')
						}
					}
					post {
						cleanup {
							teardown('integration')
						}
					}
				}
			}
		}
	}
	post {
		always {
			// teardown() should have run cleanWs()
			// but it can't hurt to make sure no old coverage files remain
			sh 'rm -rf coverage; mkdir -p coverage'
			script {
				dir('coverage') {
					['get', 'post', 'ws', 'unit', 'integration'].each {
						// some test stages might have failed and have no coverage data
						try {
							unstash "coverage_${it}"
						} catch(err) {
							println "Could not unstash ${it}. Continuing."
						}
					}
				}
				// it won't do to fail in a post action
				try {
					nvm(getNodejsVersion()) {
						sh '''
						find coverage/ -name lcov.info |sed 's/^/-a /' |xargs lcov -o coverage/merged.lcov
						sed -i -r -e "s#$WORKSPACE/#./#g" coverage/merged.lcov
						cp ~/.core_coveralls.yml .coveralls.yml
						npx coveralls <coverage/merged.lcov
						# remove prefix from package names
						sed -i -r -e "s/${WORKSPACE##*/}\\.//" coverage/coverage_*/cobertura-coverage.xml
						'''
					}
					cobertura coberturaReportFile: 'coverage_*/cobertura-coverage.xml'
				} catch(err) {
					println "Could not report coverage statistics:\n${err}"
				} finally {
					sh 'rm -f .coveralls.yml'
				}
			}
		}
		failure {
			script {
				build_info = getBuildInfo()
				liskSlackSend('danger', "Build ${build_info} failed (<${env.BUILD_URL}/console|console>, <${env.BUILD_URL}/changes|changes>)")
			}
		}
		cleanup {
			cleanWs()
		}
	}
}
// vim: filetype=groovy<|MERGE_RESOLUTION|>--- conflicted
+++ resolved
@@ -54,15 +54,9 @@
 		nvm(getNodejsVersion()) {
 			sh """
 			rm -rf coverage_${test_name}; mkdir -p coverage_${test_name}
-<<<<<<< HEAD
-			npx istanbul report --root ./test/.coverage-unit/ --dir ./test/.coverage-unit/
+			npx istanbul report --root framework/test/mocha/.coverage-unit/ --dir framework/test/mocha/.coverage-unit/
 			cp test/.coverage-unit/lcov.info coverage_${test_name}/ || true
-			npx istanbul report cobertura --root ./test/.coverage-unit/ --dir ./test/.coverage-unit/
-=======
-			./node_modules/.bin/istanbul report --root framework/test/mocha/.coverage-unit/ --dir framework/test/mocha/.coverage-unit/
-			cp test/.coverage-unit/lcov.info coverage_${test_name}/ || true
-			./node_modules/.bin/istanbul report cobertura --root framework/test/mocha/.coverage-unit/ --dir framework/test/mocha/.coverage-unit/
->>>>>>> 3e26d1e0
+			npx istanbul report cobertura --root framework/test/mocha/.coverage-unit/ --dir framework/test/mocha/.coverage-unit/
 			cp test/.coverage-unit/cobertura-coverage.xml coverage_${test_name}/ || true
 			curl --silent http://localhost:4000/coverage/download --output functional-coverage.zip
 			unzip functional-coverage.zip lcov.info -d coverage_${test_name}/functional/
