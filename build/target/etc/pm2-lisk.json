--- conflicted
+++ resolved
@@ -1,10 +1,8 @@
 {
-<<<<<<< HEAD
 	"apps": [
 		{
 			"name": "lisk.app",
-			"script": "npm",
-			"args": "start -- -c config.json",
+			"script": "src/index.js",
 			"cwd": ".",
 			"pid_file": "./pids/lisk.app.pid",
 			"out_file": "./logs/lisk.app.log",
@@ -14,26 +12,9 @@
 			"kill_timeout": 10000,
 			"max_memory_restart": "1024M",
 			"node_args": "--max_old_space_size=1024",
+			"args": "-c config.json",
 			"min_uptime": 20000,
 			"max_restarts": 10
 		}
 	]
-=======
-        "apps": [{
-                "name": "lisk.app",
-                "script": "src/index.js",
-                "cwd": ".",
-                "pid_file": "./pids/lisk.app.pid",
-                "out_file": "./logs/lisk.app.log",
-                "error_file": "./logs/lisk.app.err",
-                "log_date_format": "YYYY-MM-DD HH:mm:ss SSS",
-                "watch": false,
-                "kill_timeout" : 10000,
-                "max_memory_restart": "1024M",
-                "node_args": "--max_old_space_size=1024",
-                "args": "-c config.json",
-                "min_uptime": 20000,
-                "max_restarts": 10
-        }]
->>>>>>> c29a1cb8
 }