--- conflicted
+++ resolved
@@ -15,10 +15,6 @@
 'use strict';
 
 var _ = require('lodash');
-<<<<<<< HEAD
-var Bignum = require('../../helpers/bignum.js');
-=======
->>>>>>> f8331341
 var swaggerHelper = require('../../helpers/swagger');
 
 // Private Fields
@@ -143,14 +139,7 @@
 			return next(err);
 		}
 
-<<<<<<< HEAD
-		var forged = new Bignum(reward.fees)
-			.plus(new Bignum(reward.rewards))
-			.toString();
-		var response = {
-=======
 		return next(null, {
->>>>>>> f8331341
 			data: {
 				fees: reward.fees,
 				rewards: reward.rewards,
