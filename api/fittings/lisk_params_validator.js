/*
 * Copyright © 2018 Lisk Foundation
 *
 * See the LICENSE file at the top-level directory of this distribution
 * for licensing information.
 *
 * Unless otherwise agreed in a custom licensing agreement with the Lisk Foundation,
 * no part of this software, including this file, may be copied, modified,
 * propagated, or distributed except according to the terms contained in the
 * LICENSE file.
 *
 * Removal or modification of this copyright notice is prohibited.
 */
'use strict';

var _ = require('lodash');
var debug = require('debug')('swagger:lisk:params_validator');

<<<<<<< HEAD
/**
 * Description.
 *
 * @func create_params_validator
 * @memberof api/fittings
 * @requires debug
 * @requires lodash
 * @param {Object} fittingDef - Description of the param
 * @param {Object} bagpipes - Description of the param
 * @returns {function} {@link api/fittings.lisk_params_validator}
 * @todo: Add description of the function and its parameters
 */
module.exports = function create (fittingDef, bagpipes) {

	/**
	 * Description.
	 *
	 * @func lisk_params_validator
	 * @memberof api/fittings
	 * @param {Object} context - Description of the param
	 * @param {function} cb - Description of the param
	 * @todo: Add description of the function and its parameters
	 */
	return function lisk_params_validator (context, cb) {

=======
module.exports = function create() {
	return function lisk_params_validator(context, cb) {
>>>>>>> 05875943
		var error = null;

		// TODO: Add support for validating accept header against produces declarations
		// See: http://www.w3.org/Protocols/rfc2616/rfc2616-sec14.html
		//
		// var accept = req.headers['accept'];
		// var produces = _.union(operation.api.definition.produces, operation.definition.produces);

		if (context.request.swagger.operation) {
			var validateResult = context.request.swagger.operation.validateRequest(context.request);

			if (validateResult.errors.length) {
				error = new Error('Validation errors');
				error.statusCode = 400;

				validateResult.errors.forEach(error => { debug('param error: %j', error); });

				error.errors = _.map(validateResult.errors, e => {
					var errors = _.pick(e, ['code', 'message', 'in', 'name', 'errors']);
					errors.errors = _.map(e.errors, e => _.pick(e, ['code', 'message', 'path']));
					return errors;
				});
			}
		} else {
			error = new Error('Invalid swagger operation, unable to validate response');
		}

		cb(error);
	};
};<|MERGE_RESOLUTION|>--- conflicted
+++ resolved
@@ -16,7 +16,6 @@
 var _ = require('lodash');
 var debug = require('debug')('swagger:lisk:params_validator');
 
-<<<<<<< HEAD
 /**
  * Description.
  *
@@ -29,8 +28,7 @@
  * @returns {function} {@link api/fittings.lisk_params_validator}
  * @todo: Add description of the function and its parameters
  */
-module.exports = function create (fittingDef, bagpipes) {
-
+module.exports = function create() {
 	/**
 	 * Description.
 	 *
@@ -40,12 +38,7 @@
 	 * @param {function} cb - Description of the param
 	 * @todo: Add description of the function and its parameters
 	 */
-	return function lisk_params_validator (context, cb) {
-
-=======
-module.exports = function create() {
 	return function lisk_params_validator(context, cb) {
->>>>>>> 05875943
 		var error = null;
 
 		// TODO: Add support for validating accept header against produces declarations
