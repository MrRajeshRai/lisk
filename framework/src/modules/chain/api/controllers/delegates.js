--- conflicted
+++ resolved
@@ -40,12 +40,8 @@
  */
 function DelegatesController(scope) {
 	modules = scope.modules;
-<<<<<<< HEAD
 	storage = scope.components.storage;
-=======
-	storage = scope.storage;
 	logger = scope.logger;
->>>>>>> 126bccf3
 	blockReward = new BlockReward();
 }
 
