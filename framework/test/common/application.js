--- conflicted
+++ resolved
@@ -24,11 +24,7 @@
 const Sequence = require('../../src/modules/chain/helpers/sequence');
 const { createCacheComponent } = require('../../src/components/cache');
 const { createSystemComponent } = require('../../src/components/system');
-<<<<<<< HEAD
-const StorageSandbox = require('./storage_sandbox').StorageSandbox;
-=======
 const { StorageSandbox } = require('./storage_sandbox');
->>>>>>> 234cd941
 const ZSchema = require('../../src/modules/chain/helpers/z_schema.js');
 const initSteps = require('../../src/modules/chain/init_steps');
 
@@ -42,17 +38,9 @@
 	delegates: '../../src/modules/chain/modules/delegates.js',
 	loader: '../../src/modules/chain/modules/loader.js',
 	multisignatures: '../../src/modules/chain/modules/multisignatures.js',
-<<<<<<< HEAD
-	node: '../../src/modules/chain/modules/node.js',
 	peers: '../../src/modules/chain/modules/peers.js',
 	rounds: '../../src/modules/chain/modules/rounds.js',
 	signatures: '../../src/modules/chain/modules/signatures.js',
-	system: '../../src/modules/chain/modules/system.js',
-=======
-	peers: '../../src/modules/chain/modules/peers.js',
-	rounds: '../../src/modules/chain/modules/rounds.js',
-	signatures: '../../src/modules/chain/modules/signatures.js',
->>>>>>> 234cd941
 	transactions: '../../src/modules/chain/modules/transactions.js',
 	transport: '../../src/modules/chain/modules/transport.js',
 };
@@ -75,7 +63,14 @@
 	);
 
 	jobsQueue.jobs = {};
-<<<<<<< HEAD
+
+	__testContext.config.syncing.active = false;
+	__testContext.config.broadcasts.active = false;
+	__testContext.config = Object.assign(
+		__testContext.config,
+		initScope.config || {}
+	);
+
 	const config = __testContext.config;
 	let storage;
 	if (!initScope.components) {
@@ -94,34 +89,6 @@
 			`initApplication: Target database - ${storage.options.database}`
 		);
 
-=======
-
-	__testContext.config.syncing.active = false;
-	__testContext.config.broadcasts.active = false;
-	__testContext.config = Object.assign(
-		__testContext.config,
-		initScope.config || {}
-	);
-
-	const config = __testContext.config;
-	let storage;
-	if (!initScope.components) {
-		initScope.components = {};
-	}
-
-	try {
-		if (sandbox && !initScope.components.storage) {
-			storage = new StorageSandbox(sandbox.config || config.db, sandbox.name);
-		} else {
-			config.db.user = config.db.user || process.env.USER;
-			storage = new StorageSandbox(config.db);
-		}
-
-		__testContext.debug(
-			`initApplication: Target database - ${storage.options.database}`
-		);
-
->>>>>>> 234cd941
 		const startStorage = async () =>
 			(storage.isReady ? Promise.resolve() : storage.bootstrap())
 				.then(() => {
@@ -161,15 +128,9 @@
 		const scope = Object.assign(
 			{},
 			{
-<<<<<<< HEAD
-				lastCommit: null,
-				ed,
-				build: null,
-=======
 				lastCommit: '',
 				ed,
 				build: '',
->>>>>>> 234cd941
 				config: __testContext.config,
 				genesisBlock: { block: __testContext.config.genesisBlock },
 				schema: new ZSchema(),
@@ -254,11 +215,7 @@
 					'__private.loadDelegates'
 				);
 
-<<<<<<< HEAD
-				return loadDelegates(loadDelegatesErr => {
-=======
 				loadDelegates(loadDelegatesErr => {
->>>>>>> 234cd941
 					if (loadDelegatesErr) {
 						reject(loadDelegatesErr);
 					}
@@ -267,22 +224,13 @@
 						'__private.keypairs'
 					);
 
-<<<<<<< HEAD
-					const delegates_cnt = Object.keys(keypairs).length;
-					expect(delegates_cnt).to.equal(
-=======
 					const delegatesCount = Object.keys(keypairs).length;
 					expect(delegatesCount).to.equal(
->>>>>>> 234cd941
 						__testContext.config.forging.delegates.length
 					);
 
 					__testContext.debug(
-<<<<<<< HEAD
-						`initApplication: Delegates loaded from config file - ${delegates_cnt}`
-=======
 						`initApplication: Delegates loaded from config file - ${delegatesCount}`
->>>>>>> 234cd941
 					);
 					__testContext.debug('initApplication: Done');
 
@@ -295,11 +243,7 @@
 			};
 		});
 	} catch (error) {
-<<<<<<< HEAD
-		__testContext.error('Error during test application init.', error);
-=======
 		__testContext.debug('Error during test application init.', error);
->>>>>>> 234cd941
 		throw error;
 	}
 }
