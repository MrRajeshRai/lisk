const { Application } = require('../framework/src');

// TODO: Remove the use this config helper
const packageJSON = require('../package');
const appConfig = require('../framework/src/modules/chain/helpers/config');

const config = appConfig(packageJSON);

const appName = () => `${config.network}-${config.httpPort}`;

try {
	// To run multiple applications for same network for integration tests
	// TODO: Refactored the way to find unique name for the app
<<<<<<< HEAD
	const app = new Application(
		`${config.network}-${config.httpPort}`,
		config.genesisBlock,
		config.constants,
		{
			components: {
				logger: {
					filename: config.logFileName,
					consoleLogLevel: 'debug',
					fileLogLevel: 'debug',
				},
				cache: {
					...config.redis,
					enabled: config.cacheEnabled,
				},
				storage: config.db,
				system: {
					nethash: config.nethash,
					version: config.version,
					wsPort: config.wsPort,
					httpPort: config.httpPort,
					minVersion: config.minVersion,
					protocolVersion: config.protocolVersion,
					nonce: config.nonce,
				},
=======
	const app = new Application(appName, config.genesisBlock, config.constants, {
		components: {
			logger: {
				filename: config.logFileName,
				consoleLogLevel: 'debug',
				fileLogLevel: 'debug',
			},
			cache: {
				...config.redis,
				enabled: config.cacheEnabled,
>>>>>>> 25ec8a42
			},
			storage: config.db,
		},
	});

	app.overrideModuleConfig('chain', { exceptions: config.exceptions, config });

	app
		.run()
		.then(() => app.logger.log('App started...'))
		.catch(err => {
			app.logger.error('App stopped with error', err);
			process.exit();
		});
} catch (e) {
	console.error(e);
}<|MERGE_RESOLUTION|>--- conflicted
+++ resolved
@@ -11,33 +11,6 @@
 try {
 	// To run multiple applications for same network for integration tests
 	// TODO: Refactored the way to find unique name for the app
-<<<<<<< HEAD
-	const app = new Application(
-		`${config.network}-${config.httpPort}`,
-		config.genesisBlock,
-		config.constants,
-		{
-			components: {
-				logger: {
-					filename: config.logFileName,
-					consoleLogLevel: 'debug',
-					fileLogLevel: 'debug',
-				},
-				cache: {
-					...config.redis,
-					enabled: config.cacheEnabled,
-				},
-				storage: config.db,
-				system: {
-					nethash: config.nethash,
-					version: config.version,
-					wsPort: config.wsPort,
-					httpPort: config.httpPort,
-					minVersion: config.minVersion,
-					protocolVersion: config.protocolVersion,
-					nonce: config.nonce,
-				},
-=======
 	const app = new Application(appName, config.genesisBlock, config.constants, {
 		components: {
 			logger: {
@@ -48,9 +21,17 @@
 			cache: {
 				...config.redis,
 				enabled: config.cacheEnabled,
->>>>>>> 25ec8a42
 			},
 			storage: config.db,
+			system: {
+				nethash: config.nethash,
+				version: config.version,
+				wsPort: config.wsPort,
+				httpPort: config.httpPort,
+				minVersion: config.minVersion,
+				protocolVersion: config.protocolVersion,
+				nonce: config.nonce,
+			},
 		},
 	});
 
