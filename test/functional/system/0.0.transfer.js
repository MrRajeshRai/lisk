--- conflicted
+++ resolved
@@ -29,17 +29,11 @@
 	var i = 0;
 	var t = 0;
 	while (i < 1) {
-<<<<<<< HEAD
-		describe('executing 30 times', () => {
-=======
-
 		describe('executing 30 times', function () {
-
->>>>>>> 6cdfef14
 			var account = randomUtil.account();
 			var transaction = lisk.transaction.createTransaction(account.address, 1100 * normalizer, accountFixtures.genesis.password);
 			var transaction1,
-transaction2;
+			transaction2;
 
 			before(done => {
 				console.log(++t);
