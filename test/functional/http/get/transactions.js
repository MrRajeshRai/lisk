--- conflicted
+++ resolved
@@ -234,15 +234,9 @@
 				return transactionsEndpoint.makeRequest({id: transactionInCheck.id}, 200).then(function (res) {
 					res.body.data.should.not.empty;
 					res.body.data.should.has.length(1);
-<<<<<<< HEAD
 
 					var transaction = res.body.data[0];
 
-=======
-
-					var transaction = res.body.data[0];
-
->>>>>>> 883b29ed
 					transaction.id.should.be.equal(transactionInCheck.id);
 					transaction.type.should.be.equal(transactionTypes.VOTE);
 					transaction.type.should.be.equal(transactionInCheck.type);
@@ -274,11 +268,6 @@
 		});
 
 		describe('senderAddress', function () {
-<<<<<<< HEAD
-
-			it('using invalid senderAddress should fail', function () {
-				return transactionsEndpoint.makeRequest({senderAddress: ''}, 400).then(function (res) {
-=======
 
 			it('using invalid senderAddress should fail', function () {
 				return transactionsEndpoint.makeRequest({senderAddress: ''}, 400).then(function (res) {
@@ -298,25 +287,6 @@
 
 			it('using multiple senderAddress should fail', function () {
 				return transactionsEndpoint.makeRequest({senderAddress: [accountFixtures.genesis.address, accountFixtures.existingDelegate.address]}, 400).then(function (res) {
->>>>>>> 883b29ed
-					expectSwaggerParamError(res, 'senderAddress');
-				});
-			});
-		});
-
-<<<<<<< HEAD
-			it('using one senderAddress should return transactions', function () {
-				return transactionsEndpoint.makeRequest({senderAddress: accountFixtures.genesis.address}, 200).then(function (res) {
-					res.body.data.should.not.empty;
-
-					res.body.data.map(function (transaction) {
-						transaction.senderAddress.should.be.equal(accountFixtures.genesis.address);
-					});
-				});
-			});
-
-			it('using multiple senderAddress should fail', function () {
-				return transactionsEndpoint.makeRequest({senderAddress: [accountFixtures.genesis.address, accountFixtures.existingDelegate.address]}, 400).then(function (res) {
 					expectSwaggerParamError(res, 'senderAddress');
 				});
 			});
@@ -352,37 +322,6 @@
 			it('using invalid recipientAddress should fail', function () {
 				return transactionsEndpoint.makeRequest({recipientAddress: ''}, 400).then(function (res) {
 					expectSwaggerParamError(res, 'recipientAddress');
-=======
-		describe('senderPublicKey', function () {
-
-			it('using invalid senderPublicKey should fail', function () {
-				return transactionsEndpoint.makeRequest({senderPublicKey: ''}, 400).then(function (res) {
-					expectSwaggerParamError(res, 'senderPublicKey');
-				});
-			});
-
-			it('using one senderPublicKey should return transactions', function () {
-				return transactionsEndpoint.makeRequest({senderPublicKey: accountFixtures.genesis.publicKey}, 200).then(function (res) {
-					res.body.data.should.not.empty;
-
-					res.body.data.map(function (transaction) {
-						transaction.senderPublicKey.should.be.equal(accountFixtures.genesis.publicKey);
-					});
-				});
-			});
-
-			it('using multiple senderPublicKey should fail', function () {
-				return transactionsEndpoint.makeRequest({senderPublicKey: [accountFixtures.genesis.publicKey, accountFixtures.existingDelegate.publicKey]}, 400).then(function (res) {
-					expectSwaggerParamError(res, 'senderPublicKey');
-				});
-			});
-		});
-
-		describe('recipientAddress', function () {
-
-			it('using invalid recipientAddress should fail', function () {
-				return transactionsEndpoint.makeRequest({recipientAddress: ''}, 400).then(function (res) {
-					expectSwaggerParamError(res, 'recipientAddress');
 				});
 			});
 
@@ -471,26 +410,10 @@
 					res.body.data.map(function (transaction) {
 						parseInt(transaction.amount).should.be.at.least(minAmount);
 					});
->>>>>>> 883b29ed
-				});
-			});
-		});
-
-<<<<<<< HEAD
-			it('using one recipientAddress should return transactions', function () {
-				return transactionsEndpoint.makeRequest({recipientAddress: accountFixtures.genesis.address}, 200).then(function (res) {
-					res.body.data.should.not.empty;
-
-					res.body.data.map(function (transaction) {
-						transaction.recipientAddress.should.be.equal(accountFixtures.genesis.address);
-					});
-				});
-			});
-
-			it('using multiple recipientAddress should fail', function () {
-				return transactionsEndpoint.makeRequest({recipientAddress: [accountFixtures.genesis.address, accountFixtures.existingDelegate.address]}, 400).then(function (res) {
-					expectSwaggerParamError(res, 'recipientAddress');
-=======
+				});
+			});
+		});
+
 		describe('maxAmount', function () {
 
 			it('should get transactions with amount less than maxAmount', function () {
@@ -527,18 +450,9 @@
 			it('using too small toTimestamp should fail', function () {
 				return transactionsEndpoint.makeRequest({toTimestamp: 0}, 400).then(function (res) {
 					expectSwaggerParamError(res, 'toTimestamp');
->>>>>>> 883b29ed
-				});
-			});
-		});
-
-<<<<<<< HEAD
-		describe('recipientPublicKey', function () {
-
-			it('using invalid recipientPublicKey should fail', function () {
-				return transactionsEndpoint.makeRequest({recipientPublicKey: ''}, 400).then(function (res) {
-					expectSwaggerParamError(res, 'recipientPublicKey');
-=======
+				});
+			});
+
 			it('using valid toTimestamp should return transactions', function () {
 				// Current lisk time
 				var queryTime = slots.getTime();
@@ -547,25 +461,12 @@
 					res.body.data.forEach(function (transaction) {
 						transaction.timestamp.should.be.at.most(queryTime);
 					});
->>>>>>> 883b29ed
-				});
-			});
-
-			it('using one recipientPublicKey should return transactions', function () {
-				return transactionsEndpoint.makeRequest({recipientPublicKey: accountFixtures.genesis.publicKey}, 200).then(function (res) {
-					res.body.data.should.not.empty;
-
-<<<<<<< HEAD
-					res.body.data.map(function (transaction) {
-						transaction.recipientPublicKey.should.be.equal(accountFixtures.genesis.publicKey);
-					});
-				});
-			});
-
-			it('using multiple recipientPublicKey should fail', function () {
-				return transactionsEndpoint.makeRequest({recipientPublicKey: [accountFixtures.genesis.publicKey, accountFixtures.existingDelegate.publicKey]}, 400).then(function (res) {
-					expectSwaggerParamError(res, 'recipientPublicKey');
-=======
+				});
+			});
+		});
+
+		describe('limit', function () {
+
 			it('using limit < 0 should fail', function () {
 				return transactionsEndpoint.makeRequest({limit: -1}, 400).then(function (res) {
 					expectSwaggerParamError(res, 'limit');
@@ -575,27 +476,9 @@
 			it('using limit > 100 should fail', function () {
 				return transactionsEndpoint.makeRequest({limit: 101}, 400).then(function (res) {
 					expectSwaggerParamError(res, 'limit');
->>>>>>> 883b29ed
-				});
-			});
-		});
-
-<<<<<<< HEAD
-		describe('blockId', function () {
-
-			it('using invalid blockId should fail', function () {
-				return transactionsEndpoint.makeRequest({blockId: ''}, 400).then(function (res) {
-					expectSwaggerParamError(res, 'blockId');
-				});
-			});
-
-			it('using one blockId should return transactions', function () {
-				var blockId = '6524861224470851795';
-
-				return transactionsEndpoint.makeRequest({blockId: blockId}, 200).then(function (res) {
-					res.body.data.map(function (transaction) {
-						transaction.blockId.should.be.equal(blockId);
-=======
+				});
+			});
+
 			it('using limit = 10 should return 10 transactions', function () {
 				return transactionsEndpoint.makeRequest({limit: 10}, 200).then(function (res) {
 					res.body.data.should.have.length(10);
@@ -621,26 +504,13 @@
 				}).then(function (res) {
 					res.body.data.forEach(function (transaction) {
 						transaction.id.should.not.equal(firstTransaction.id);
->>>>>>> 883b29ed
-					});
-				});
-			});
-		});
-
-		describe('height', function () {
-
-<<<<<<< HEAD
-			it('using invalid height should fail', function () {
-				return transactionsEndpoint.makeRequest({height: ''}, 400).then(function (res) {
-					expectSwaggerParamError(res, 'height');
-				});
-			});
-
-			it('using one height should return transactions', function () {
-				return transactionsEndpoint.makeRequest({height: 1}, 200).then(function (res) {
-					res.body.data.map(function (transaction) {
-						transaction.height.should.be.equal(1);
-=======
+					});
+				});
+			});
+		});
+
+		describe('sort', function () {
+
 			describe('amount', function () {
 
 				it('sorted by amount:asc should be ok', function () {
@@ -648,39 +518,18 @@
 						var values = _.map(res.body.data, 'amount').map(function (value) { return parseInt(value); });
 
 						_(_.clone(values)).sortNumbers('asc').should.be.eql(values);
->>>>>>> 883b29ed
-					});
-				});
-			});
-		});
-
-<<<<<<< HEAD
-		describe('minAmount', function () {
-
-			it('should get transactions with amount more than minAmount', function () {
-				return transactionsEndpoint.makeRequest({minAmount: minAmount}, 200).then(function (res) {
-					res.body.data.map(function (transaction) {
-						parseInt(transaction.amount).should.be.at.least(minAmount);
-=======
+					});
+				});
+
 				it('sorted by amount:desc should be ok', function () {
 					return transactionsEndpoint.makeRequest({sort: 'amount:desc'}, 200).then(function (res) {
 						var values = _.map(res.body.data, 'amount').map(function (value) { return parseInt(value); });
 
 						_(_.clone(values)).sortNumbers('desc').should.be.eql(values);
->>>>>>> 883b29ed
-					});
-				});
-			});
-		});
-
-<<<<<<< HEAD
-		describe('maxAmount', function () {
-
-			it('using minAmount with maxAmount sorted by amount and limited should be ok', function () {
-				return transactionsEndpoint.makeRequest({maxAmount: maxAmount}, 200).then(function (res) {
-					res.body.data.map(function (transaction) {
-						parseInt(transaction.amount).should.be.at.most(maxAmount);
-=======
+					});
+				});
+			});
+
 			describe('fee', function () {
 
 				it('sorted by fee:asc should be ok', function () {
@@ -705,41 +554,9 @@
 				it('sorted by fee:asc should be ok', function () {
 					return transactionsEndpoint.makeRequest({sort: 'type:asc', minAmount: 100}, 200).then(function (res) {
 						_(res.body.data).map('type').sortNumbers('asc').should.be.eql(_.map(res.body.data, 'type'));
->>>>>>> 883b29ed
-					});
-				});
-			});
-		});
-
-<<<<<<< HEAD
-		describe('fromTimestamp', function () {
-
-			it('using too small fromTimestamp should fail', function () {
-				return transactionsEndpoint.makeRequest({fromTimestamp: -1}, 400).then(function (res) {
-					expectSwaggerParamError(res, 'fromTimestamp');
-				});
-			});
-
-			it('using valid fromTimestamp should return transactions', function () {
-				// Last hour lisk time
-				var queryTime = slots.getTime() - 60 * 60;
-
-				return transactionsEndpoint.makeRequest({fromTimestamp: queryTime}, 200).then(function (res) {
-					res.body.data.forEach(function (transaction) {
-						transaction.timestamp.should.be.at.least(queryTime);
-					});
-				});
-			});
-		});
-
-		describe('toTimestamp', function () {
-
-			it('using too small toTimestamp should fail', function () {
-				return transactionsEndpoint.makeRequest({toTimestamp: 0}, 400).then(function (res) {
-					expectSwaggerParamError(res, 'toTimestamp');
-				});
-			});
-=======
+					});
+				});
+
 				it('sorted by fee:desc should be ok', function () {
 					return transactionsEndpoint.makeRequest({sort: 'type:desc'}, 200).then(function (res) {
 						_(res.body.data).map('type').sortNumbers('desc').should.be.eql(_.map(res.body.data, 'type'));
@@ -772,80 +589,28 @@
 							memo[peer[sortField] === null ? 'nullIndices' : 'notNullIndices'].push(index);
 							return memo;
 						}, { notNullIndices: [], nullIndices: [] });
->>>>>>> 883b29ed
-
-			it('using valid toTimestamp should return transactions', function () {
-				// Current lisk time
-				var queryTime = slots.getTime();
-
-				return transactionsEndpoint.makeRequest({toTimestamp: queryTime}, 200).then(function (res) {
-					res.body.data.forEach(function (transaction) {
-						transaction.timestamp.should.be.at.most(queryTime);
-					});
-				});
-			});
-
-<<<<<<< HEAD
-		describe('limit', function () {
-
-			it('using limit < 0 should fail', function () {
-				return transactionsEndpoint.makeRequest({limit: -1}, 400).then(function (res) {
-					expectSwaggerParamError(res, 'limit');
-				});
-			});
-
-			it('using limit > 100 should fail', function () {
-				return transactionsEndpoint.makeRequest({limit: 101}, 400).then(function (res) {
-					expectSwaggerParamError(res, 'limit');
-				});
-			});
-
-			it('using limit = 10 should return 10 transactions', function () {
-				return transactionsEndpoint.makeRequest({limit: 10}, 200).then(function (res) {
-					res.body.data.should.have.length(10);
-				});
-			});
-		});
-
-		describe('offset', function () {
-
-			it('using offset="one" should fail', function () {
-				return transactionsEndpoint.makeRequest({offset: 'one'}, 400).then(function (res) {
-					expectSwaggerParamError(res, 'offset');
-				});
-			});
-
-			it('using offset=1 should be ok', function () {
-				var firstTransaction = null;
-
-				return transactionsEndpoint.makeRequest({offset: 0}, 200).then(function (res) {
-					firstTransaction = res.body.data[0];
-
-					return transactionsEndpoint.makeRequest({offset: 1}, 200);
-				}).then(function (res) {
-					res.body.data.forEach(function (transaction) {
-						transaction.id.should.not.equal(firstTransaction.id);
-					});
-=======
+
+						if (dividedIndices.nullIndices.length && dividedIndices.notNullIndices.length) {
+							var ascOrder = function (a, b) { return a - b; };
+							dividedIndices.notNullIndices.sort(ascOrder);
+							dividedIndices.nullIndices.sort(ascOrder);
+
+							expect(dividedIndices.notNullIndices[dividedIndices.notNullIndices.length - 1])
+								.to.be.at.most(dividedIndices.nullIndices[0]);
+						}
+					});
+				});
+			});
+
 			it('using any other sort field should fail', function () {
 				return transactionsEndpoint.makeRequest({sort: 'height:asc'}, 400).then(function (res) {
 					expectSwaggerParamError(res, 'sort');
->>>>>>> 883b29ed
-				});
-			});
-		});
-
-		describe('sort', function () {
-
-<<<<<<< HEAD
-			describe('amount', function () {
-
-				it('sorted by amount:asc should be ok', function () {
-					return transactionsEndpoint.makeRequest({sort: 'amount:asc', minAmount: 100}, 200).then(function (res) {
-						var values = _.map(res.body.data, 'amount').map(function (value) { return parseInt(value); });
-
-						_(_.clone(values)).sortNumbers('asc').should.be.eql(values);
-=======
+				});
+			});
+		});
+
+		describe('minAmount & maxAmount & sort', function () {
+
 			it('using minAmount, maxAmount sorted by amount should return sorted transactions', function () {
 				return transactionsEndpoint.makeRequest({
 					minAmount: minAmount,
@@ -859,28 +624,13 @@
 					values.forEach(function (value) {
 						value.should.be.at.most(maxAmount);
 						value.should.be.at.least(minAmount);
->>>>>>> 883b29ed
-					});
-				});
-
-				it('sorted by amount:desc should be ok', function () {
-					return transactionsEndpoint.makeRequest({sort: 'amount:desc'}, 200).then(function (res) {
-						var values = _.map(res.body.data, 'amount').map(function (value) { return parseInt(value); });
-
-<<<<<<< HEAD
-						_(_.clone(values)).sortNumbers('desc').should.be.eql(values);
-					});
-				});
-			});
-
-			describe('fee', function () {
-
-				it('sorted by fee:asc should be ok', function () {
-					return transactionsEndpoint.makeRequest({sort: 'fee:asc', minAmount: 100}, 200).then(function (res) {
-						var values = _.map(res.body.data, 'fee').map(function (value) { return parseInt(value); });
-
-						_(_.clone(values)).sortNumbers('asc').should.be.eql(values);
-=======
+					});
+				});
+			});
+		});
+
+		describe('combination of query parameters', function () {
+
 			it('using valid parameters should be ok', function () {
 
 				return transactionsEndpoint.makeRequest({
@@ -897,172 +647,12 @@
 					res.body.data.forEach(function (transaction) {
 						transaction.senderAddress.should.be.eql(accountFixtures.genesis.address);
 						transaction.recipientAddress.should.be.eql(account.address);
->>>>>>> 883b29ed
-					});
-				});
-
-<<<<<<< HEAD
-				it('sorted by fee:desc should be ok', function () {
-					return transactionsEndpoint.makeRequest({sort: 'fee:desc'}, 200).then(function (res) {
-						var values = _.map(res.body.data, 'fee').map(function (value) { return parseInt(value); });
-
-						_(_.clone(values)).sortNumbers('desc').should.be.eql(values);
-=======
+					});
+				});
+			});
+		});
+
 		describe('meta', function () {
-
-			describe('count', function () {
-
-				it('should return count of the transactions with response', function () {
-					return transactionsEndpoint.makeRequest({}, 200).then(function (res) {
-						res.body.meta.count.should.be.a('number');
->>>>>>> 883b29ed
-					});
-				});
-			});
-
-<<<<<<< HEAD
-			describe('type', function () {
-
-				it('sorted by fee:asc should be ok', function () {
-					return transactionsEndpoint.makeRequest({sort: 'type:asc', minAmount: 100}, 200).then(function (res) {
-						_(res.body.data).map('type').sortNumbers('asc').should.be.eql(_.map(res.body.data, 'type'));
-					});
-				});
-=======
-	// TODO: After enabling new paths in swagger, fix these tests.
-	describe.skip('/count', function () {
-
-		it('should be ok', function () {
-			return apiHelpers.getCountPromise('transactions').then(function (res) {
-				expect(res).to.have.property('success').to.be.ok;
-				expect(res).to.have.property('confirmed').that.is.an('number');
-				expect(res).to.have.property('unconfirmed').that.is.an('number');
-				expect(res).to.have.property('unprocessed').that.is.an('number');
-				expect(res).to.have.property('unsigned').that.is.an('number');
-				expect(res).to.have.property('total').that.is.an('number');
-			});
-		});
-	});
-
-	describe.skip('/queued/get?id=', function () {
->>>>>>> 883b29ed
-
-				it('sorted by fee:desc should be ok', function () {
-					return transactionsEndpoint.makeRequest({sort: 'type:desc'}, 200).then(function (res) {
-						_(res.body.data).map('type').sortNumbers('desc').should.be.eql(_.map(res.body.data, 'type'));
-					});
-				});
-			});
-
-			describe('timestamp', function () {
-
-				it('sorted by timestamp:asc should be ok', function () {
-					return transactionsEndpoint.makeRequest({sort: 'timestamp:asc', minAmount: 100}, 200).then(function (res) {
-						_(res.body.data).map('timestamp').sortNumbers('asc').should.be.eql(_.map(res.body.data, 'timestamp'));
-					});
-				});
-
-				it('sorted by timestamp:desc should be ok', function () {
-					return transactionsEndpoint.makeRequest({sort: 'timestamp:desc'}, 200).then(function (res) {
-						_(res.body.data).map('timestamp').sortNumbers('desc').should.be.eql(_.map(res.body.data, 'timestamp'));
-					});
-				});
-			});
-
-<<<<<<< HEAD
-			it('using sort with any of sort fields should not place NULLs first', function () {
-				var transactionSortFields = ['amount:asc', 'amount:desc', 'fee:asc', 'fee:desc', 'type:asc', 'type:desc', 'timestamp:asc', 'timestamp:desc'];
-=======
-	describe.skip('/queued', function () {
->>>>>>> 883b29ed
-
-				return Promise.each(transactionSortFields, function (sortField) {
-					return transactionsEndpoint.makeRequest({sort: sortField}, 200).then(function (res) {
-
-<<<<<<< HEAD
-						var dividedIndices = res.body.data.reduce(function (memo, peer, index) {
-							memo[peer[sortField] === null ? 'nullIndices' : 'notNullIndices'].push(index);
-							return memo;
-						}, { notNullIndices: [], nullIndices: [] });
-
-						if (dividedIndices.nullIndices.length && dividedIndices.notNullIndices.length) {
-							var ascOrder = function (a, b) { return a - b; };
-							dividedIndices.notNullIndices.sort(ascOrder);
-							dividedIndices.nullIndices.sort(ascOrder);
-=======
-	describe.skip('/multisignatures/get?id=', function () {
->>>>>>> 883b29ed
-
-							expect(dividedIndices.notNullIndices[dividedIndices.notNullIndices.length - 1])
-								.to.be.at.most(dividedIndices.nullIndices[0]);
-						}
-					});
-				});
-			});
-
-			it('using any other sort field should fail', function () {
-				return transactionsEndpoint.makeRequest({sort: 'height:asc'}, 400).then(function (res) {
-					expectSwaggerParamError(res, 'sort');
-				});
-			});
-		});
-
-<<<<<<< HEAD
-		describe('minAmount & maxAmount & sort', function () {
-=======
-	describe.skip('/multisignatures', function () {
->>>>>>> 883b29ed
-
-			it('using minAmount, maxAmount sorted by amount should return sorted transactions', function () {
-				return transactionsEndpoint.makeRequest({
-					minAmount: minAmount,
-					maxAmount: maxAmount,
-					sort: 'amount:asc'
-				}, 200).then(function (res) {
-					var values = _.map(res.body.data, 'amount').map(function (value) { return parseInt(value); });
-
-					_(_.clone(values)).sortNumbers('asc').should.be.eql(values);
-
-					values.forEach(function (value) {
-						value.should.be.at.most(maxAmount);
-						value.should.be.at.least(minAmount);
-					});
-				});
-			});
-		});
-
-<<<<<<< HEAD
-		describe('combination of query parameters', function () {
-=======
-	describe.skip('/unconfirmed/get?id=', function () {
->>>>>>> 883b29ed
-
-			it('using valid parameters should be ok', function () {
-
-				return transactionsEndpoint.makeRequest({
-					senderAddress: accountFixtures.genesis.address,
-					recipientAddress: account.address,
-					limit: 10,
-					offset: 0,
-					sort: 'amount:asc'
-				}, 200).then(function (res) {
-
-					var values = _.map(res.body.data, 'amount').map(function (value) { return parseInt(value); });
-					_(_.clone(values)).sortNumbers('asc').should.be.eql(values);
-
-					res.body.data.forEach(function (transaction) {
-						transaction.senderAddress.should.be.eql(accountFixtures.genesis.address);
-						transaction.recipientAddress.should.be.eql(account.address);
-					});
-				});
-			});
-		});
-
-<<<<<<< HEAD
-		describe('meta', function () {
-=======
-	describe.skip('/unconfirmed', function () {
->>>>>>> 883b29ed
 
 			describe('count', function () {
 				it('should return count of the transactions with response', function () {
