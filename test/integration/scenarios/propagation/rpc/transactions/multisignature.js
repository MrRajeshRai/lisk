/*
 * Copyright © 2018 Lisk Foundation
 *
 * See the LICENSE file at the top-level directory of this distribution
 * for licensing information.
 *
 * Unless otherwise agreed in a custom licensing agreement with the Lisk Foundation,
 * no part of this software, including this file, may be copied, modified,
 * propagated, or distributed except according to the terms contained in the
 * LICENSE file.
 *
 * Removal or modification of this copyright notice is prohibited.
 */

'use strict';

const Promise = require('bluebird');
const lisk = require('lisk-elements').default;
const waitFor = require('../../../../../common/utils/wait_for');
const accountFixtures = require('../../../../../fixtures/accounts');
const randomUtil = require('../../../../../common/utils/random');
const {
	createSignatureObject,
	sendTransactionPromise,
	getPendingMultisignaturesPromise,
} = require('../../../../../common/helpers/api');
const confirmTransactionsOnAllNodes = require('../../../../utils/transactions')
	.confirmTransactionsOnAllNodes;
const common = require('../../../common');

module.exports = function(configurations) {
	describe('Propagation: multisig transactions', () => {
		const params = {};
		common.setMonitoringSocketsConnections(params, configurations);

<<<<<<< HEAD
=======
const constants = __testContext.config.constants;

module.exports = function multisignature(params) {
	describe('RPC /postSignatures', () => {
>>>>>>> a2ff01da
		let transactions = [];
		const accounts = [];
		const MAXIMUM = 3;

		const postSignatures = signature => {
			const postSignatures = {
				signatures: [signature],
			};
			return Promise.all(
				params.sockets.map(socket => {
					return socket.emit('postSignatures', postSignatures);
				})
			);
		};

		describe('prepare accounts', () => {
			before(() => {
				transactions = [];
				return Promise.all(
					_.range(MAXIMUM).map(() => {
						const tmpAccount = randomUtil.account();
						const transaction = lisk.transaction.transfer({
							amount: 2500000000,
							passphrase: accountFixtures.genesis.passphrase,
							recipientId: tmpAccount.address,
							ready: true,
						});
						accounts.push(tmpAccount);
						transactions.push(transaction);
						return sendTransactionPromise(transaction);
					})
				);
			});

			it('should confirm all transactions on all nodes', done => {
				const blocksToWait =
					Math.ceil(MAXIMUM / constants.maxTransactionsPerBlock) + 3;
				waitFor.blocks(blocksToWait, () => {
					confirmTransactionsOnAllNodes(transactions, configurations)
						.then(done)
						.catch(err => {
							done(err);
						});
				});
			});
		});

		describe('sending multisignature registrations', () => {
			const signatures = [];
			const numbers = _.range(MAXIMUM);
			let i = 0;
			let j = 0;

			before(() => {
				transactions = [];
				return Promise.all(
					numbers.map(num => {
						i = (num + 1) % numbers.length;
						j = (num + 2) % numbers.length;
						const transaction = lisk.transaction.registerMultisignature({
							keysgroup: [accounts[i].publicKey, accounts[j].publicKey],
							lifetime: 24,
							minimum: 1,
							passphrase: accounts[num].passphrase,
						});
						transactions.push(transaction);
						signatures.push([
							createSignatureObject(transaction, accounts[i]),
							createSignatureObject(transaction, accounts[j]),
						]);
						return sendTransactionPromise(transaction).then(res => {
							expect(res.statusCode).to.be.eql(200);
						});
					})
				);
			});

			it('pending multisignatures should remain in the pending queue', () => {
				return Promise.map(transactions, transaction => {
					const parameters = [`id=${transaction.id}`];

					return getPendingMultisignaturesPromise(parameters).then(res => {
						expect(res.body.data).to.have.length(1);
						expect(res.body.data[0].id).to.be.equal(transaction.id);
					});
				});
			});

			it('sending the required signatures in the keysgroup agreement', () => {
				return Promise.all(
					numbers.map(member => {
						postSignatures(signatures[member][0]).then(() => {
							return postSignatures(signatures[member][1]);
						});
					})
				);
			});

			it('check all the nodes received the transactions', done => {
				const blocksToWait =
					Math.ceil(MAXIMUM / constants.maxTransactionsPerBlock) + 2;
				waitFor.blocks(blocksToWait, () => {
					confirmTransactionsOnAllNodes(transactions, configurations)
						.then(done)
						.catch(err => {
							done(err);
						});
				});
			});
		});
	});
};<|MERGE_RESOLUTION|>--- conflicted
+++ resolved
@@ -28,18 +28,13 @@
 	.confirmTransactionsOnAllNodes;
 const common = require('../../../common');
 
+const constants = __testContext.config.constants;
+
 module.exports = function(configurations) {
 	describe('Propagation: multisig transactions', () => {
 		const params = {};
 		common.setMonitoringSocketsConnections(params, configurations);
 
-<<<<<<< HEAD
-=======
-const constants = __testContext.config.constants;
-
-module.exports = function multisignature(params) {
-	describe('RPC /postSignatures', () => {
->>>>>>> a2ff01da
 		let transactions = [];
 		const accounts = [];
 		const MAXIMUM = 3;
