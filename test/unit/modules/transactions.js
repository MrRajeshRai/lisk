'use strict';

var node = require('../../node');

var chai = require('chai');
var expect = require('chai').expect;
var async = require('async');

var transactionTypes = require('../../../helpers/transactionTypes.js');
var constants = require('../../../helpers/constants.js');
var ws = require('../../common/wsCommunication');
var modulesLoader = require('../../common/initModule').modulesLoader;
var _ = require('lodash');

var AccountLogic = require('../../../logic/account.js');
var TransactionLogic = require('../../../logic/transaction.js');
var DelegateModule = require('../../../modules/delegates.js');
var AccountModule = require('../../../modules/accounts.js');
var TransactionModule = require('../../../modules/transactions.js');
var LoaderModule = require('../../../modules/loader.js');

var VoteLogic = require('../../../logic/vote.js');
var TransferLogic = require('../../../logic/transfer.js');
var DelegateLogic = require('../../../logic/delegate.js');
var SignatureLogic = require('../../../logic/signature.js');
var MultisignatureLogic = require('../../../logic/multisignature.js');
var DappLogic = require('../../../logic/dapp.js');
var InTransferLogic = require('../../../logic/inTransfer.js');
var OutTransferLogic = require('../../../logic/outTransfer.js');

describe('transactions', function () {

	var transactionsModule;

	var voteTrs;
	var signatureTrs;
	var transferTrs;
	var delegateTrs;
	var multiTrs;
	var inTransferTrs;
	var outTransferTrs;
	var dappTrs;

	var voteAccount = node.randomAccount();
	var delegateAccount = node.randomAccount();
	var multiAccount1 = node.randomAccount();
	var multiAccount2 = node.randomAccount();
	var multiAccount3 = node.randomAccount();
	var transferAccount = node.randomAccount();
	var signatureAccount = node.randomAccount();
	var inTansferAccount = node.randomAccount();
	var dappAccount = node.randomAccount();

	function attachAllAssets (transactionLogic, delegatesModule, roundsModule, accountsModule) {
		var sendLogic = transactionLogic.attachAssetType(transactionTypes.SEND, new TransferLogic());
		sendLogic.bind(accountsModule, /* rounds */ null);
		expect(sendLogic).to.be.an.instanceof(TransferLogic);

		var voteLogic = transactionLogic.attachAssetType(transactionTypes.VOTE, new VoteLogic(modulesLoader.logger, modulesLoader.scope.schema));
		voteLogic.bind(delegatesModule, /* rounds */ null);
		expect(voteLogic).to.be.an.instanceof(VoteLogic);

		var delegateLogic = transactionLogic.attachAssetType(transactionTypes.DELEGATE, new DelegateLogic(modulesLoader.scope.schema));
		delegateLogic.bind(accountsModule);
		expect(delegateLogic).to.be.an.instanceof(DelegateLogic);

		var signatureLogic = transactionLogic.attachAssetType(transactionTypes.SIGNATURE, new SignatureLogic(modulesLoader.logger, modulesLoader.scope.schema));
		signatureLogic.bind(accountsModule);
		expect(signatureLogic).to.be.an.instanceof(SignatureLogic);

		var multiLogic = transactionLogic.attachAssetType(transactionTypes.MULTI, new MultisignatureLogic(modulesLoader.scope.schema, modulesLoader.scope.network, transactionLogic, modulesLoader.logger));
		multiLogic.bind(/* rounds */ null, delegatesModule);
		expect(multiLogic).to.be.an.instanceof(MultisignatureLogic);

		var dappLogic = transactionLogic.attachAssetType(transactionTypes.DAPP, new DappLogic(modulesLoader.db, modulesLoader.logger, modulesLoader.scope.schema, modulesLoader.scope.network));
		expect(dappLogic).to.be.an.instanceof(DappLogic);

		var inTransferLogic = transactionLogic.attachAssetType(transactionTypes.IN_TRANSFER, new InTransferLogic(modulesLoader.db, modulesLoader.scope.schema));
		inTransferLogic.bind(accountsModule, /* rounds */ null, /* sharedApi */ null);
		expect(inTransferLogic).to.be.an.instanceof(InTransferLogic);

		var outTransfer = transactionLogic.attachAssetType(transactionTypes.OUT_TRANSFER, new OutTransferLogic(modulesLoader.db, modulesLoader.scope.schema, modulesLoader.logger));
		outTransfer.bind(accountsModule, /* rounds */ null, /* sharedApi */ null);
		expect(outTransfer).to.be.an.instanceof(OutTransferLogic);
		return transactionLogic;
	}


	function postTransaction (transaction, done) {
		ws.call('postTransactions', {
			transaction: transaction
		}, done, true);
	}

	function postSignature (transaction, signature, done) {
		ws.call('postSignatures', {
			signature: {
				transaction: transaction.id,
				signature: signature
			}
		}, done);
	}

	before(function (done) {
		async.auto({
			accountLogic: function (cb) {
				modulesLoader.initLogicWithDb(AccountLogic, cb);
			},
			transactionLogic: ['accountLogic', function (result, cb) {
				modulesLoader.initLogicWithDb(TransactionLogic, cb, {
					account: result.accountLogic
				});
			}],
			loaderModule: ['transactionLogic', 'accountLogic', function (result, cb) {
				modulesLoader.initModuleWithDb(LoaderModule, cb, {
					logic: {
						transaction: result.transaction,
						account: result.account,
						//peers
					}
				});
			}],
			delegateModule: ['transactionLogic', function (result, cb) {
				modulesLoader.initModuleWithDb(DelegateModule, cb, {
					logic: {
						transaction: result.transactionLogic
					}
				});
			}],
			accountsModule: ['accountLogic', 'transactionLogic', function (result, cb) {
				modulesLoader.initModule(AccountModule, {
					logic: {
						account: result.accountLogic,
						transaction: result.transactionLogic
					}
				}, cb);
			}]
		}, function (err, result){
			expect(err).to.not.exist;
			modulesLoader.initModuleWithDb(TransactionModule, function (err, __transactionModule) {
				expect(err).to.not.exist;

				transactionsModule = __transactionModule;

				result.accountsModule.onBind({
					delegates: result.delegateModule,
					accounts: result.accountsModule,
					transactions: transactionsModule,
				});

				result.delegateModule.onBind({
					accounts: result.accountsModule,
					transactions: transactionsModule,
				});

				__transactionModule.onBind({
					accounts: result.accountsModule,
					transactions: transactionsModule,
					loader: result.loaderModule
				});

				attachAllAssets(result.transactionLogic, result.delegateModule, /*rounds*/null, result.accountsModule);
				done();
			});
		});
	});

	before(function (done) {
		// Transfer LSK to all accounts.
		async.each([voteAccount, multiAccount1, multiAccount2, multiAccount3, delegateAccount, transferAccount, signatureAccount, inTansferAccount, dappAccount], function (account, eachCb) {

			var transferTrs = node.lisk.transaction.createTransaction(account.address, 100000000000, node.gAccount.password);
			postTransaction(transferTrs, eachCb);
		}, function (err) {
			expect(err).to.not.exist;
			node.onNewBlock(done);
		});
	});

	var transactionsByType;

	before(function (done) {
		var dappName = node.randomApplicationName();

		function mergeResponseAndTransaction (transaction, cb) {
			return function (err, res) {
				return cb(err, _.merge({
					transaction: transaction
				}, res));
			};
		}

		async.auto({
			[transactionTypes.SEND]: function (cb) {
<<<<<<< HEAD
				var data = 'extra information';
				var transferTrs = node.lisk.transaction.createTransaction(node.gAccount.address, 112340000, transferAccount.password, null, data);
				addTransaction(transferTrs, mergeResponseAndTransaction(transferTrs, cb));
=======
				var transferTrs = node.lisk.transaction.createTransaction(node.gAccount.address, 112340000, transferAccount.password);
				postTransaction(transferTrs, mergeResponseAndTransaction(transferTrs, cb));
>>>>>>> e861853e
			},
			[transactionTypes.SIGNATURE]: function (cb) {
				var signatureTrs = node.lisk.signature.createSignature(signatureAccount.password, signatureAccount.secondPassword);
				postTransaction(signatureTrs, mergeResponseAndTransaction(signatureTrs, cb));
			},
			[transactionTypes.DELEGATE]: function (cb) {
				var delegateTrs = node.lisk.delegate.createDelegate(delegateAccount.password, delegateAccount.username);
				postTransaction(delegateTrs, mergeResponseAndTransaction(delegateTrs, cb));
			},
			[transactionTypes.VOTE]: function (cb) {
				var votes = [
					'+9d3058175acab969f41ad9b86f7a2926c74258670fe56b37c429c01fca9f2f0f', 
					'+141b16ac8d5bd150f16b1caa08f689057ca4c4434445e56661831f4e671b7c0a'
				];
				var voteTrs = node.lisk.vote.createVote(voteAccount.password, votes);
				postTransaction(voteTrs, mergeResponseAndTransaction(voteTrs, cb));
			},
			[transactionTypes.MULTI]: function (cb) {
				var lifetime = 1;
				var min = 2;
				var keysgroup = [
					'+' + multiAccount2.publicKey,
					'+' + multiAccount3.publicKey
				];

				var multiTrs = node.lisk.multisignature.createMultisignature(multiAccount1.password, null, keysgroup, lifetime, min);
				postTransaction(multiTrs, mergeResponseAndTransaction(multiTrs, function (err, res) {
					var signature1 = node.lisk.multisignature.signTransaction(multiTrs, multiAccount2.password);
					var signature2 = node.lisk.multisignature.signTransaction(multiTrs, multiAccount3.password);
					async.each([signature1, signature2], function (signature, eachCb) {
						postSignature(multiTrs, signature, eachCb);
					}, function (err1) {
						cb(err || err1, res);
					});
				}));
			},
			[transactionTypes.DAPP]: function (cb) {
				var options = {
					type: 1,
					name: dappName,
					category: 2,
					link: 'http://www.lisk.io/' + dappName + '.zip',
				};
				var dappTrs = node.lisk.dapp.createDapp(dappAccount.password, null, options);
				postTransaction(dappTrs, mergeResponseAndTransaction(dappTrs, function (err, res) {
					node.onNewBlock(function (err1) {
						cb(err || err1, res);
					});
				}));
			}
			/**
			 *  Need to construct outTransfer using liskJs, commented code is for inTransfer
				[transactionTypes.IN_TRANSFER]: [String(transactionTypes.DAPP), function (res, cb) {
					var dappId = res[transactionTypes.DAPP].transactionId;
					var inTransferTrs = node.lisk.transfer.createTransfer(transferAccount.password, null, dappId);
					addTransaction(inTransferTrs, mergeResponseAndTransaction(inTransferTrs, function (err, res) {
						node.onNewBlock(function (err1) {
							cb(err, res);
						});
					}));
				}]
			**/
		}, function (err, res) {
			expect(err).to.not.exist;
			transactionsByType = res;
			Object.keys(transactionsByType).forEach(function (value) {
				expect(transactionsByType[value].success).to.equal(true);
			});
			node.onNewBlock(done);
		});
	});

	describe('Transaction#shared', function () {

		describe('getTransaction', function (done) {

			function getTransactionById (id, done) {
				transactionsModule.shared.getTransaction({
					body: {
						id: id
					}
				}, done);
			}

			it('should return error for invalid schema type', function (done) {
				transactionsModule.shared.getTransaction({}, function (err, res) {
					expect(err).to.equal('Expected type object but found type undefined');
					done();
				});
			});

			it('should get transaction for send transaction id', function (done) {
				var trsId = transactionsByType[transactionTypes.SEND].transactionId;
				var trs = transactionsByType[transactionTypes.SEND].transaction;

				getTransactionById(trsId, function (err, res) {
					expect(err).to.not.exist;
					expect(res).to.have.property('transaction').which.is.an('object');
					expect(res.transaction.type).to.equal(trs.type);
					expect(res.transaction.amount).to.equal(trs.amount);
					expect(res.transaction.fee).to.equal(trs.fee);
					expect(res.transaction.recipientId).to.equal(trs.recipientId);
					expect(res.transaction.timestamp).to.equal(trs.timestamp);
					expect(res.transaction.asset).to.eql(trs.asset);
					expect(res.transaction.senderPublicKey).to.equal(trs.senderPublicKey);
					expect(res.transaction.signature).to.equal(trs.signature);
					expect(res.transaction.id).to.equal(trs.id);
					expect(res.transaction.type).to.equal(trs.type);
					expect(res.transaction.type).to.equal(transactionTypes.SEND);
					done();
				});
			});

			it('should get transaction with singature asset for transaction id', function (done) {
				var trsId = transactionsByType[transactionTypes.SIGNATURE].transactionId;
				var trs = transactionsByType[transactionTypes.SIGNATURE].transaction;

				getTransactionById(trsId, function (err, res) {
					expect(err).to.not.exist;
					expect(res).to.have.property('transaction').which.is.an('object');
					expect(res.transaction.id).to.equal(trs.id);
					expect(res.transaction.amount).to.equal(trs.amount);
					expect(res.transaction.asset.signature.publicKey).to.equal(trs.asset.signature.publicKey);
					expect(res.transaction.fee).to.equal(trs.fee);
					expect(res.transaction.type).to.equal(trs.type);
					expect(res.transaction.type).to.equal(transactionTypes.SIGNATURE);
					done();
				});
			});

			it('should get transaction with vote asset for transaction id', function (done) {
				var trsId = transactionsByType[transactionTypes.VOTE].transactionId;
				var trs = transactionsByType[transactionTypes.VOTE].transaction;

				getTransactionById(trsId, function (err, res) {
					expect(err).to.not.exist;
					expect(res).to.have.property('transaction').which.is.an('object');
					expect(res.transaction.id).to.equal(trs.id);
					expect(res.transaction.amount).to.equal(trs.amount);
					expect(res.transaction.asset.votes).to.eql(trs.asset.votes);
					expect(res.transaction.fee).to.equal(trs.fee);
					expect(res.transaction.type).to.equal(trs.type);
					expect(res.transaction.type).to.equal(transactionTypes.VOTE);
					done();
				});
			});

			it('should get transaction with MULTI asset for transaction id', function (done) {
				var trsId = transactionsByType[transactionTypes.MULTI].transactionId;
				var trs = transactionsByType[transactionTypes.MULTI].transaction;

				getTransactionById(trsId, function (err, res) {
					expect(err).to.not.exist;
					expect(res).to.have.property('transaction').which.is.an('object');
					expect(res.transaction.id).to.equal(trs.id);
					expect(res.transaction.amount).to.equal(trs.amount);
					expect(res.transaction.asset.multisignature.lifetime).to.equal(trs.asset.multisignature.lifetime);
					expect(res.transaction.asset.multisignature.min).to.equal(trs.asset.multisignature.min);
					expect(res.transaction.asset.multisignature.keysgroup).to.eql(trs.asset.multisignature.keysgroup);
					expect(res.transaction.fee).to.equal(trs.fee);
					expect(res.transaction.type).to.equal(trs.type);
					expect(res.transaction.type).to.equal(transactionTypes.MULTI);
					done();
				});
			});

			it('should get transaction with DAPP asset for transaction id', function (done) {
				var trsId = transactionsByType[transactionTypes.DAPP].transactionId;
				var trs = transactionsByType[transactionTypes.DAPP].transaction;

				getTransactionById(trsId, function (err, res) {
					expect(err).to.not.exist;
					expect(res).to.have.property('transaction').which.is.an('object');
					expect(res.transaction.id).to.equal(trs.id);
					expect(res.transaction.amount).to.equal(trs.amount);
					expect(res.transaction.fee).to.equal(trs.fee);
					expect(res.transaction.type).to.equal(trs.type);
					expect(res.transaction.asset.dapp.name).to.equal(trs.asset.dapp.name);
					expect(res.transaction.asset.dapp.category).to.equal(trs.asset.dapp.category);
					expect(res.transaction.asset.dapp.link).to.equal(trs.asset.dapp.link);
					expect(res.transaction.asset.dapp.type).to.equal(trs.asset.dapp.type);
					expect(res.transaction.type).to.equal(transactionTypes.DAPP);
					done();
				});
			});

			it.skip('should get transaction with intransfer asset for transaction id', function (done) {
				var trsId = transactionsByType[transactionTypes.IN_TRANSFER].transactionId;
				var trs = transactionsByType[transactionTypes.IN_TRANSFER].transaction;

				getTransactionById(trsId, function (err, res) {
					expect(err).to.not.exist;
					expect(res).to.have.property('transaction').which.is.an('object');
					expect(res.transaction.id).to.equal(trs.id);
					expect(res.transaction.amount).to.equal(trs.amount);
					expect(res.transaction.fee).to.equal(trs.fee);
					expect(res.transaction.type).to.equal(trs.type);
					expect(res.transaction.asset.inTransfer.dappId).to.equal(trs.asset.inTransfer.dappId);
					expect(res.transaction.type).to.equal(transactionTypes.IN_TRANSFER);
					done();
				});
			});

			it.skip('should get transaction with outtransfer asset for transaction id', function (done) {
				done();
			});
		});
	});
});<|MERGE_RESOLUTION|>--- conflicted
+++ resolved
@@ -192,14 +192,9 @@
 
 		async.auto({
 			[transactionTypes.SEND]: function (cb) {
-<<<<<<< HEAD
 				var data = 'extra information';
 				var transferTrs = node.lisk.transaction.createTransaction(node.gAccount.address, 112340000, transferAccount.password, null, data);
-				addTransaction(transferTrs, mergeResponseAndTransaction(transferTrs, cb));
-=======
-				var transferTrs = node.lisk.transaction.createTransaction(node.gAccount.address, 112340000, transferAccount.password);
 				postTransaction(transferTrs, mergeResponseAndTransaction(transferTrs, cb));
->>>>>>> e861853e
 			},
 			[transactionTypes.SIGNATURE]: function (cb) {
 				var signatureTrs = node.lisk.signature.createSignature(signatureAccount.password, signatureAccount.secondPassword);
