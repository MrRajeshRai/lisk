--- conflicted
+++ resolved
@@ -139,15 +139,9 @@
 	});
 
 	describe('calculateFee', () => {
-<<<<<<< HEAD
-		it('should return FEES.SEND', () => {
-			return expect(outTransfer.calculateFee(transaction).equals(FEES.SEND));
-=======
 		it('should return constants.fees.send', () => {
-			return expect(
-				outTransfer.calculateFee(transaction).equals(constants.fees.send)
-			).to.be.true;
->>>>>>> 5d1dc35a
+			return expect(outTransfer.calculateFee(transaction).equals(FEES.SEND)).to
+				.be.true;
 		});
 	});
 
