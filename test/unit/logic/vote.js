--- conflicted
+++ resolved
@@ -232,12 +232,8 @@
 
 	describe('calculateFee', () => {
 		it('should return the correct fee', () => {
-<<<<<<< HEAD
-			return expect(vote.calculateFee().isEqualTo(FEES.VOTE.toString()));
-=======
-			return expect(vote.calculateFee().equals(FEES.VOTE.toString())).to.be
+			return expect(vote.calculateFee().isEqualTo(FEES.VOTE.toString())).to.be
 				.true;
->>>>>>> aa5b25fc
 		});
 	});
 
